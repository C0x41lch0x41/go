package txnbuild

import (
	"crypto/sha256"
	"encoding/base64"
	"strings"
	"testing"
	"time"

	"github.com/stellar/go/keypair"
	"github.com/stellar/go/network"
	"github.com/stellar/go/strkey"
	"github.com/stellar/go/xdr"
	"github.com/stretchr/testify/assert"
	"github.com/stretchr/testify/require"
)

func TestMissingTimebounds(t *testing.T) {
	kp0 := newKeypair0()

	_, err := NewTransaction(
		TransactionParams{
			SourceAccount: &SimpleAccount{AccountID: kp0.Address(), Sequence: 1},
			Operations:    []Operation{&BumpSequence{BumpTo: 0}},
			BaseFee:       MinBaseFee,
		},
	)
	assert.EqualError(t, err, "invalid time bounds: timebounds must be constructed using NewTimebounds(), NewTimeout(), or NewInfiniteTimeout()")
}

func TestTimeboundsOnly(t *testing.T) {
	kp0 := newKeypair0()

	tb := NewTimeout(300)
	tx, err := NewTransaction(
		TransactionParams{
			SourceAccount: &SimpleAccount{AccountID: kp0.Address(), Sequence: 1},
			Operations:    []Operation{&BumpSequence{BumpTo: 0}},
			BaseFee:       MinBaseFee,
			Timebounds:    tb,
		},
	)
	assert.NoError(t, err)
	assert.Equal(t, tb, tx.timebounds)
	assert.Equal(t, xdr.PreconditionTypePrecondTime, tx.envelope.V1.Tx.Cond.Type)
	assert.Equal(t, xdr.TimePoint(tb.MinTime), tx.envelope.V1.Tx.Cond.TimeBounds.MinTime)
	assert.Equal(t, xdr.TimePoint(tb.MaxTime), tx.envelope.V1.Tx.Cond.TimeBounds.MaxTime)
}

func TestTimeboundsAndMinSequenceNumber(t *testing.T) {
	kp0 := newKeypair0()

	tb := NewTimeout(300)
	msn := int64(1)
	tx, err := NewTransaction(
		TransactionParams{
			SourceAccount: &SimpleAccount{AccountID: kp0.Address(), Sequence: 1},
			Operations:    []Operation{&BumpSequence{BumpTo: 0}},
			BaseFee:       MinBaseFee,
			Timebounds:    tb,
			MinSequenceNumber: &msn,
		},
	)
	assert.NoError(t, err)
	assert.Equal(t, tb, tx.timebounds)
	assert.NotNil(t, tx.minSequenceNumber)
	assert.Equal(t, msn, *tx.minSequenceNumber)
	assert.Equal(t, xdr.PreconditionTypePrecondGeneral, tx.envelope.V1.Tx.Cond.Type)
	assert.Equal(t, xdr.TimePoint(tb.MinTime), tx.envelope.V1.Tx.Cond.General.TimeBounds.MinTime)
	assert.Equal(t, xdr.TimePoint(tb.MaxTime), tx.envelope.V1.Tx.Cond.General.TimeBounds.MaxTime)
	assert.Equal(t, (*xdr.SequenceNumber)(&msn), tx.envelope.V1.Tx.Cond.General.MinSeqNum)
}

func TestTimeboundsAndMinSequenceAge(t *testing.T) {
	kp0 := newKeypair0()

	tb := NewTimeout(300)
	msa := int64(1)
	tx, err := NewTransaction(
		TransactionParams{
			SourceAccount: &SimpleAccount{AccountID: kp0.Address(), Sequence: 1},
			Operations:    []Operation{&BumpSequence{BumpTo: 0}},
			BaseFee:       MinBaseFee,
			Timebounds:    tb,
			MinSequenceAge: msa,
		},
	)
	assert.NoError(t, err)
	assert.Equal(t, tb, tx.timebounds)
	assert.Equal(t, msa, tx.minSequenceAge)
	assert.Equal(t, xdr.PreconditionTypePrecondGeneral, tx.envelope.V1.Tx.Cond.Type)
	assert.Equal(t, xdr.TimePoint(tb.MinTime), tx.envelope.V1.Tx.Cond.General.TimeBounds.MinTime)
	assert.Equal(t, xdr.TimePoint(tb.MaxTime), tx.envelope.V1.Tx.Cond.General.TimeBounds.MaxTime)
	assert.Equal(t, (xdr.Duration)(msa), tx.envelope.V1.Tx.Cond.General.MinSeqAge)
}

func TestTimeboundsAndMinSequenceLedgerGap(t *testing.T) {
	kp0 := newKeypair0()

	tb := NewTimeout(300)
	mslg := int64(1)
	tx, err := NewTransaction(
		TransactionParams{
			SourceAccount: &SimpleAccount{AccountID: kp0.Address(), Sequence: 1},
			Operations:    []Operation{&BumpSequence{BumpTo: 0}},
			BaseFee:       MinBaseFee,
			Timebounds:    tb,
			MinSequenceLedgerGap: mslg,
		},
	)
	assert.NoError(t, err)
	assert.Equal(t, tb, tx.timebounds)
	assert.Equal(t, mslg, tx.minSequenceLedgerGap)
	assert.Equal(t, xdr.PreconditionTypePrecondGeneral, tx.envelope.V1.Tx.Cond.Type)
	assert.Equal(t, xdr.TimePoint(tb.MinTime), tx.envelope.V1.Tx.Cond.General.TimeBounds.MinTime)
	assert.Equal(t, xdr.TimePoint(tb.MaxTime), tx.envelope.V1.Tx.Cond.General.TimeBounds.MaxTime)
	assert.Equal(t, xdr.Uint32(mslg), tx.envelope.V1.Tx.Cond.General.MinSeqLedgerGap)
}

func TestMissingSourceAccount(t *testing.T) {
	_, err := NewTransaction(TransactionParams{})
	assert.EqualError(t, err, "transaction has no source account")
}

func TestIncrementSequenceNum(t *testing.T) {
	kp0 := newKeypair0()
	sourceAccount := NewSimpleAccount(kp0.Address(), 1)
	inflation := Inflation{}

	_, err := NewTransaction(
		TransactionParams{
			SourceAccount:        &sourceAccount,
			IncrementSequenceNum: true,
			Operations:           []Operation{&inflation},
			BaseFee:              MinBaseFee,
			Timebounds:           NewInfiniteTimeout(),
		},
	)
	assert.NoError(t, err)
	assert.Equal(t, int64(2), sourceAccount.Sequence)

	_, err = NewTransaction(
		TransactionParams{
			SourceAccount:        &sourceAccount,
			IncrementSequenceNum: true,
			Operations:           []Operation{&inflation},
			BaseFee:              MinBaseFee,
			Timebounds:           NewInfiniteTimeout(),
		},
	)
	assert.NoError(t, err)
	assert.Equal(t, int64(3), sourceAccount.Sequence)

	_, err = NewTransaction(
		TransactionParams{
			SourceAccount:        &sourceAccount,
			IncrementSequenceNum: false,
			Operations:           []Operation{&inflation},
			BaseFee:              MinBaseFee,
			Timebounds:           NewInfiniteTimeout(),
		},
	)
	assert.NoError(t, err)
	assert.Equal(t, int64(3), sourceAccount.Sequence)

	_, err = NewTransaction(
		TransactionParams{
			SourceAccount:        &sourceAccount,
			IncrementSequenceNum: false,
			Operations:           []Operation{&inflation},
			BaseFee:              MinBaseFee,
			Timebounds:           NewInfiniteTimeout(),
		},
	)
	assert.NoError(t, err)
	assert.Equal(t, int64(3), sourceAccount.Sequence)
}

func TestFeeNoOperations(t *testing.T) {
	kp0 := newKeypair0()
	sourceAccount := NewSimpleAccount(kp0.Address(), 5938436531814403)

	_, err := NewTransaction(
		TransactionParams{
			SourceAccount: &sourceAccount,
			Operations:    []Operation{},
			BaseFee:       MinBaseFee,
			Timebounds:    NewInfiniteTimeout(),
		},
	)
	assert.EqualError(t, err, "transaction has no operations")
}

func TestInflation(t *testing.T) {
	kp0 := newKeypair0()
	sourceAccount := NewSimpleAccount(kp0.Address(), int64(3556091187167235))

	inflation := Inflation{}

	received, err := newSignedTransaction(
		TransactionParams{
			SourceAccount:        &sourceAccount,
			IncrementSequenceNum: true,
			Operations:           []Operation{&inflation},
			BaseFee:              MinBaseFee,
			Timebounds:           NewInfiniteTimeout(),
		},
		network.TestNetworkPassphrase,
		kp0,
	)
	assert.NoError(t, err)

	expected := "AAAAAgAAAADg3G3hclysZlFitS+s5zWyiiJD5B0STWy5LXCj6i5yxQAAAGQADKI/AAAABAAAAAEAAAAAAAAAAAAAAAAAAAAAAAAAAAAAAAEAAAAAAAAACQAAAAAAAAAB6i5yxQAAAED9zR1l78yiBwd/o44RyE3XP7QT57VmI90qE46TjfncYyqlOaIRWpkh3qouTjV5IRPVGo6+bFWV40H1HE087FgA"
	assert.Equal(t, expected, received, "Base 64 XDR should match")
}

func TestCreateAccount(t *testing.T) {
	kp0 := newKeypair0()
	sourceAccount := NewSimpleAccount(kp0.Address(), int64(9605939170639897))

	createAccount := CreateAccount{
		Destination: "GCCOBXW2XQNUSL467IEILE6MMCNRR66SSVL4YQADUNYYNUVREF3FIV2Z",
		Amount:      "10",
	}

	received, err := newSignedTransaction(
		TransactionParams{
			SourceAccount:        &sourceAccount,
			IncrementSequenceNum: true,
			Operations:           []Operation{&createAccount},
			BaseFee:              MinBaseFee,
			Timebounds:           NewInfiniteTimeout(),
		},
		network.TestNetworkPassphrase,
		kp0,
	)
	assert.NoError(t, err)

	expected := "AAAAAgAAAADg3G3hclysZlFitS+s5zWyiiJD5B0STWy5LXCj6i5yxQAAAGQAIiCNAAAAGgAAAAEAAAAAAAAAAAAAAAAAAAAAAAAAAAAAAAEAAAAAAAAAAAAAAACE4N7avBtJL576CIWTzGCbGPvSlVfMQAOjcYbSsSF2VAAAAAAF9eEAAAAAAAAAAAHqLnLFAAAAQB7MjKIwNEOTIjbEeV+QIjaQp/ZpV5qpbkbDaU54gkfdTOFOUxZq66lTS5FOfP5fmPIVD8InQ00Usy2SmzFC/wc="
	assert.Equal(t, expected, received, "Base 64 XDR should match")
}

func TestPayment(t *testing.T) {
	kp0 := newKeypair0()
	sourceAccount := NewSimpleAccount(kp0.Address(), int64(9605939170639898))

	payment := Payment{
		Destination: "GB7BDSZU2Y27LYNLALKKALB52WS2IZWYBDGY6EQBLEED3TJOCVMZRH7H",
		Amount:      "10",
		Asset:       NativeAsset{},
	}

	received, err := newSignedTransaction(
		TransactionParams{
			SourceAccount:        &sourceAccount,
			IncrementSequenceNum: true,
			Operations:           []Operation{&payment},
			BaseFee:              MinBaseFee,
			Timebounds:           NewInfiniteTimeout(),
		},
		network.TestNetworkPassphrase,
		kp0,
	)
	assert.NoError(t, err)

	expected := "AAAAAgAAAADg3G3hclysZlFitS+s5zWyiiJD5B0STWy5LXCj6i5yxQAAAGQAIiCNAAAAGwAAAAEAAAAAAAAAAAAAAAAAAAAAAAAAAAAAAAEAAAAAAAAAAQAAAAB+Ecs01jX14asC1KAsPdWlpGbYCM2PEgFZCD3NLhVZmAAAAAAAAAAABfXhAAAAAAAAAAAB6i5yxQAAAEDXBkKYzThQi3/XhJqGzfh/EjaAx/4zK3xBT1/JDNtdkk/kxn4qxHVx++xiV72lqZXxiphNwflA8C7mC8Dvim0E"
	assert.Equal(t, expected, received, "Base 64 XDR should match")
}

func TestPaymentMuxedAccounts(t *testing.T) {
	kp0 := newKeypair0()
	accountID := xdr.MustAddress(kp0.Address())
	mx := xdr.MuxedAccount{
		Type: xdr.CryptoKeyTypeKeyTypeMuxedEd25519,
		Med25519: &xdr.MuxedAccountMed25519{
			Id:      0xcafebabe,
			Ed25519: *accountID.Ed25519,
		},
	}
	sourceAccount := NewSimpleAccount(mx.Address(), int64(9605939170639898))

	payment := Payment{
		Destination:   "MA7QYNF7SOWQ3GLR2BGMZEHXAVIRZA4KVWLTJJFC7MGXUA74P7UJVAAAAAAAAAAAAAJLK",
		Amount:        "10",
		Asset:         NativeAsset{},
		SourceAccount: sourceAccount.AccountID,
	}

	received, err := newSignedTransaction(
		TransactionParams{
			SourceAccount:        &sourceAccount,
			IncrementSequenceNum: true,
			Operations:           []Operation{&payment},
			BaseFee:              MinBaseFee,
			Timebounds:           NewInfiniteTimeout(),
			EnableMuxedAccounts:  true,
		},
		network.TestNetworkPassphrase,
		kp0,
	)
	assert.NoError(t, err)

	expected := "AAAAAgAAAQAAAAAAyv66vuDcbeFyXKxmUWK1L6znNbKKIkPkHRJNbLktcKPqLnLFAAAAZAAiII0AAAAbAAAAAQAAAAAAAAAAAAAAAAAAAAAAAAAAAAAAAQAAAAEAAAEAAAAAAMr+ur7g3G3hclysZlFitS+s5zWyiiJD5B0STWy5LXCj6i5yxQAAAAEAAAEAgAAAAAAAAAA/DDS/k60NmXHQTMyQ9wVRHIOKrZc0pKL7DXoD/H/omgAAAAAAAAAABfXhAAAAAAAAAAAB6i5yxQAAAED4Wkvwf/BJV+fqa6Kvi+T/7ZL82pOinN68GlvEi9qK4klH+qITyvN3jRj5Nfz0+VrE2xBJPVc8sS/qN9LlznoC"
	assert.Equal(t, expected, received, "Base 64 XDR should match")
}

func TestPaymentFailsMuxedAccountsIfNotEnabled(t *testing.T) {
	kp0 := newKeypair0()
	accountID := xdr.MustAddress(kp0.Address())
	mx := xdr.MuxedAccount{
		Type: xdr.CryptoKeyTypeKeyTypeMuxedEd25519,
		Med25519: &xdr.MuxedAccountMed25519{
			Id:      0xcafebabe,
			Ed25519: *accountID.Ed25519,
		},
	}
	sourceAccount := NewSimpleAccount(mx.Address(), int64(9605939170639898))

	payment := Payment{
		Destination: "MA7QYNF7SOWQ3GLR2BGMZEHXAVIRZA4KVWLTJJFC7MGXUA74P7UJVAAAAAAAAAAAAAJLK",
		Amount:      "10",
		Asset:       NativeAsset{},
	}

	_, err := newSignedTransaction(
		TransactionParams{
			SourceAccount:        &sourceAccount,
			IncrementSequenceNum: true,
			Operations:           []Operation{&payment},
			BaseFee:              MinBaseFee,
			Timebounds:           NewInfiniteTimeout(),
			EnableMuxedAccounts:  false,
		},
		network.TestNetworkPassphrase,
		kp0,
	)
	assert.Error(t, err)
}

func TestPaymentFailsIfNoAssetSpecified(t *testing.T) {
	kp0 := newKeypair0()
	sourceAccount := NewSimpleAccount(kp0.Address(), int64(9605939170639898))

	payment := Payment{
		Destination: "GB7BDSZU2Y27LYNLALKKALB52WS2IZWYBDGY6EQBLEED3TJOCVMZRH7H",
		Amount:      "10",
	}

	_, err := NewTransaction(
		TransactionParams{
			SourceAccount:        &sourceAccount,
			IncrementSequenceNum: true,
			Operations:           []Operation{&payment},
			BaseFee:              MinBaseFee,
			Timebounds:           NewInfiniteTimeout(),
		},
	)
	expectedErrMsg := "validation failed for *txnbuild.Payment operation: Field: Asset, Error: asset is undefined"
	require.EqualError(t, err, expectedErrMsg, "An asset is required")
}

func TestBumpSequence(t *testing.T) {
	kp1 := newKeypair1()
	sourceAccount := NewSimpleAccount(kp1.Address(), int64(9606132444168199))

	bumpSequence := BumpSequence{
		BumpTo: 9606132444168300,
	}

	received, err := newSignedTransaction(
		TransactionParams{
			SourceAccount:        &sourceAccount,
			IncrementSequenceNum: true,
			Operations:           []Operation{&bumpSequence},
			BaseFee:              MinBaseFee,
			Timebounds:           NewInfiniteTimeout(),
		},
		network.TestNetworkPassphrase,
		kp1,
	)
	assert.NoError(t, err)

	expected := "AAAAAgAAAAAlyvHaD8duz+iEXkJUUbsHkklIlH46oMrMMYrt0odkfgAAAGQAIiC6AAAACAAAAAEAAAAAAAAAAAAAAAAAAAAAAAAAAAAAAAEAAAAAAAAACwAiILoAAABsAAAAAAAAAAHSh2R+AAAAQJ3Y0klngAqW69ETgBCuo8OQsx4i/6wg6WugDtOfq2hw6MElCQXJJMJRLgo2waDvwNOrWTUU9T3q95Yk0K3PHwo="
	assert.Equal(t, expected, received, "Base 64 XDR should match")
}

func TestAccountMerge(t *testing.T) {
	kp0 := newKeypair0()
	sourceAccount := NewSimpleAccount(kp0.Address(), int64(40385577484298))

	accountMerge := AccountMerge{
		Destination: "GAS4V4O2B7DW5T7IQRPEEVCRXMDZESKISR7DVIGKZQYYV3OSQ5SH5LVP",
	}

	received, err := newSignedTransaction(
		TransactionParams{
			SourceAccount:        &sourceAccount,
			IncrementSequenceNum: true,
			Operations:           []Operation{&accountMerge},
			BaseFee:              MinBaseFee,
			Timebounds:           NewInfiniteTimeout(),
		},
		network.TestNetworkPassphrase,
		kp0,
	)
	assert.NoError(t, err)

	expected := "AAAAAgAAAADg3G3hclysZlFitS+s5zWyiiJD5B0STWy5LXCj6i5yxQAAAGQAACS7AAAACwAAAAEAAAAAAAAAAAAAAAAAAAAAAAAAAAAAAAEAAAAAAAAACAAAAAAlyvHaD8duz+iEXkJUUbsHkklIlH46oMrMMYrt0odkfgAAAAAAAAAB6i5yxQAAAECf1HDoBOuPhkKcL9Ll12to6yrRXZg7MmemWf7nca8j0vHDQpti+/OIsT2DOF0YJKEAncQt2CvJ+cefgly8668A"
	assert.Equal(t, expected, received, "Base 64 XDR should match")
}

func TestManageData(t *testing.T) {
	kp0 := newKeypair0()
	sourceAccount := NewSimpleAccount(kp0.Address(), int64(3556091187167235))

	manageData := ManageData{
		Name:  "Fruit preference",
		Value: []byte("Apple"),
	}

	received, err := newSignedTransaction(
		TransactionParams{
			SourceAccount:        &sourceAccount,
			IncrementSequenceNum: true,
			Operations:           []Operation{&manageData},
			BaseFee:              MinBaseFee,
			Timebounds:           NewInfiniteTimeout(),
		},
		network.TestNetworkPassphrase,
		kp0,
	)
	assert.NoError(t, err)

	expected := "AAAAAgAAAADg3G3hclysZlFitS+s5zWyiiJD5B0STWy5LXCj6i5yxQAAAGQADKI/AAAABAAAAAEAAAAAAAAAAAAAAAAAAAAAAAAAAAAAAAEAAAAAAAAACgAAABBGcnVpdCBwcmVmZXJlbmNlAAAAAQAAAAVBcHBsZQAAAAAAAAAAAAAB6i5yxQAAAEDtRCyQRKKgQ8iLEu7kicHtSzoplfxPtPTMhdRv/sq8UoIBVTxIw+S13Jv+jzs3tyLDLiGCVNXreUNlbfX+980K"
	assert.Equal(t, expected, received, "Base 64 XDR should match")
}

func TestManageDataRemoveDataEntry(t *testing.T) {
	kp0 := newKeypair0()
	sourceAccount := NewSimpleAccount(kp0.Address(), int64(40385577484309))

	manageData := ManageData{
		Name: "Fruit preference",
	}

	received, err := newSignedTransaction(
		TransactionParams{
			SourceAccount:        &sourceAccount,
			IncrementSequenceNum: true,
			Operations:           []Operation{&manageData},
			BaseFee:              MinBaseFee,
			Timebounds:           NewInfiniteTimeout(),
		},
		network.TestNetworkPassphrase,
		kp0,
	)
	assert.NoError(t, err)

	expected := "AAAAAgAAAADg3G3hclysZlFitS+s5zWyiiJD5B0STWy5LXCj6i5yxQAAAGQAACS7AAAAFgAAAAEAAAAAAAAAAAAAAAAAAAAAAAAAAAAAAAEAAAAAAAAACgAAABBGcnVpdCBwcmVmZXJlbmNlAAAAAAAAAAAAAAAB6i5yxQAAAEAfK5BWYLX31E3QgEs8Cd40XDAsx6VW27hW8nuyotnS2qOruXdmks89zNroDSYzRTH0rt4qPWnQqsFSio5NFCUA"
	assert.Equal(t, expected, received, "Base 64 XDR should match")
}

func TestSetOptionsInflationDestination(t *testing.T) {
	kp0 := newKeypair0()
	kp1 := newKeypair1()
	sourceAccount := NewSimpleAccount(kp0.Address(), int64(40385577484315))

	setOptions := SetOptions{
		InflationDestination: NewInflationDestination(kp1.Address()),
	}

	received, err := newSignedTransaction(
		TransactionParams{
			SourceAccount:        &sourceAccount,
			IncrementSequenceNum: true,
			Operations:           []Operation{&setOptions},
			BaseFee:              MinBaseFee,
			Timebounds:           NewInfiniteTimeout(),
		},
		network.TestNetworkPassphrase,
		kp0,
	)
	assert.NoError(t, err)

	expected := "AAAAAgAAAADg3G3hclysZlFitS+s5zWyiiJD5B0STWy5LXCj6i5yxQAAAGQAACS7AAAAHAAAAAEAAAAAAAAAAAAAAAAAAAAAAAAAAAAAAAEAAAAAAAAABQAAAAEAAAAAJcrx2g/Hbs/ohF5CVFG7B5JJSJR+OqDKzDGK7dKHZH4AAAAAAAAAAAAAAAAAAAAAAAAAAAAAAAAAAAAAAAAAAAAAAAAAAAAB6i5yxQAAAEAdES3vQ43R8yzNtsIRY2t2U/ey//NfJb1qZORDkxE6/ZZgx+/wNPxAM3gpEwc2TAotwuqVdT6xga9DSXUaz6MI"
	assert.Equal(t, expected, received, "Base 64 XDR should match")
}

func TestSetOptionsSetFlags(t *testing.T) {
	kp0 := newKeypair0()
	sourceAccount := NewSimpleAccount(kp0.Address(), int64(40385577484318))

	setOptions := SetOptions{
		SetFlags: []AccountFlag{AuthRequired, AuthRevocable},
	}

	received, err := newSignedTransaction(
		TransactionParams{
			SourceAccount:        &sourceAccount,
			IncrementSequenceNum: true,
			Operations:           []Operation{&setOptions},
			BaseFee:              MinBaseFee,
			Timebounds:           NewInfiniteTimeout(),
		},
		network.TestNetworkPassphrase,
		kp0,
	)
	assert.NoError(t, err)

	expected := "AAAAAgAAAADg3G3hclysZlFitS+s5zWyiiJD5B0STWy5LXCj6i5yxQAAAGQAACS7AAAAHwAAAAEAAAAAAAAAAAAAAAAAAAAAAAAAAAAAAAEAAAAAAAAABQAAAAAAAAAAAAAAAQAAAAMAAAAAAAAAAAAAAAAAAAAAAAAAAAAAAAAAAAAAAAAAAeoucsUAAABAn2E6acbadQNs0m2+lc5DpMpPQ/+8Y2l0cUfmSKoHSt5VpB0EZI8lQY9smiOtSd7a3aewrMCJqbY5Iy6a7dFiDg=="
	assert.Equal(t, expected, received, "Base 64 XDR should match")
}

func TestSetOptionsClearFlags(t *testing.T) {
	kp0 := newKeypair0()
	sourceAccount := NewSimpleAccount(kp0.Address(), int64(40385577484319))

	setOptions := SetOptions{
		ClearFlags: []AccountFlag{AuthRequired, AuthRevocable},
	}

	received, err := newSignedTransaction(
		TransactionParams{
			SourceAccount:        &sourceAccount,
			IncrementSequenceNum: true,
			Operations:           []Operation{&setOptions},
			BaseFee:              MinBaseFee,
			Timebounds:           NewInfiniteTimeout(),
		},
		network.TestNetworkPassphrase,
		kp0,
	)
	assert.NoError(t, err)

	expected := "AAAAAgAAAADg3G3hclysZlFitS+s5zWyiiJD5B0STWy5LXCj6i5yxQAAAGQAACS7AAAAIAAAAAEAAAAAAAAAAAAAAAAAAAAAAAAAAAAAAAEAAAAAAAAABQAAAAAAAAABAAAAAwAAAAAAAAAAAAAAAAAAAAAAAAAAAAAAAAAAAAAAAAAAAAAAAeoucsUAAABADVzwDfkYL6oxhdJCejMjU4jJ1mhC8Ob2DcMYb/PpotyphljM6IwsXJjAKp4tMwTLBI5fc+x/CU/cdOTpUPZ7Aw=="
	assert.Equal(t, expected, received, "Base 64 XDR should match")
}

func TestSetOptionsMasterWeight(t *testing.T) {
	kp0 := newKeypair0()
	sourceAccount := NewSimpleAccount(kp0.Address(), int64(40385577484320))

	setOptions := SetOptions{
		MasterWeight: NewThreshold(10),
	}

	received, err := newSignedTransaction(
		TransactionParams{
			SourceAccount:        &sourceAccount,
			IncrementSequenceNum: true,
			Operations:           []Operation{&setOptions},
			BaseFee:              MinBaseFee,
			Timebounds:           NewInfiniteTimeout(),
		},
		network.TestNetworkPassphrase,
		kp0,
	)
	assert.NoError(t, err)

	expected := "AAAAAgAAAADg3G3hclysZlFitS+s5zWyiiJD5B0STWy5LXCj6i5yxQAAAGQAACS7AAAAIQAAAAEAAAAAAAAAAAAAAAAAAAAAAAAAAAAAAAEAAAAAAAAABQAAAAAAAAAAAAAAAAAAAAEAAAAKAAAAAAAAAAAAAAAAAAAAAAAAAAAAAAAAAAAAAeoucsUAAABAiMR9luF2eXzLBuufIXSBMrNp5VUgCtRRI0+RgAxerFhE4RhXPlq5pcOhsCp+mTQJsVVCxIIq3I0MePGmEoBWAw=="
	assert.Equal(t, expected, received, "Base 64 XDR should match")
}

func TestSetOptionsThresholds(t *testing.T) {
	kp0 := newKeypair0()
	sourceAccount := NewSimpleAccount(kp0.Address(), int64(40385577484322))

	setOptions := SetOptions{
		LowThreshold:    NewThreshold(1),
		MediumThreshold: NewThreshold(2),
		HighThreshold:   NewThreshold(2),
	}

	received, err := newSignedTransaction(
		TransactionParams{
			SourceAccount:        &sourceAccount,
			IncrementSequenceNum: true,
			Operations:           []Operation{&setOptions},
			BaseFee:              MinBaseFee,
			Timebounds:           NewInfiniteTimeout(),
		},
		network.TestNetworkPassphrase,
		kp0,
	)
	assert.NoError(t, err)

	expected := "AAAAAgAAAADg3G3hclysZlFitS+s5zWyiiJD5B0STWy5LXCj6i5yxQAAAGQAACS7AAAAIwAAAAEAAAAAAAAAAAAAAAAAAAAAAAAAAAAAAAEAAAAAAAAABQAAAAAAAAAAAAAAAAAAAAAAAAABAAAAAQAAAAEAAAACAAAAAQAAAAIAAAAAAAAAAAAAAAAAAAAB6i5yxQAAAEBcEXBW8xLcaMWTrVpTkJXd51ER2boDY+X2hJ3Kb9F/3XK34kFVO5N35E2A7JIlRMRYqu/AgbGAK9Lrr3x+tSEL"
	assert.Equal(t, expected, received, "Base 64 XDR should match")
}

func TestSetOptionsHomeDomain(t *testing.T) {
	kp0 := newKeypair0()
	sourceAccount := NewSimpleAccount(kp0.Address(), int64(40385577484325))

	setOptions := SetOptions{
		HomeDomain: NewHomeDomain("LovelyLumensLookLuminous.com"),
	}

	received, err := newSignedTransaction(
		TransactionParams{
			SourceAccount:        &sourceAccount,
			IncrementSequenceNum: true,
			Operations:           []Operation{&setOptions},
			BaseFee:              MinBaseFee,
			Timebounds:           NewInfiniteTimeout(),
		},
		network.TestNetworkPassphrase,
		kp0,
	)
	assert.NoError(t, err)

	expected := "AAAAAgAAAADg3G3hclysZlFitS+s5zWyiiJD5B0STWy5LXCj6i5yxQAAAGQAACS7AAAAJgAAAAEAAAAAAAAAAAAAAAAAAAAAAAAAAAAAAAEAAAAAAAAABQAAAAAAAAAAAAAAAAAAAAAAAAAAAAAAAAAAAAAAAAABAAAAHExvdmVseUx1bWVuc0xvb2tMdW1pbm91cy5jb20AAAAAAAAAAAAAAAHqLnLFAAAAQLQuB2c70X8qYUYOY45s+Y8wZ/OkgDVwmUufRno0RPC9bgjsYF0hFaIdW/lHrVBIuyTf59RAgRFSa14I9HN+HgY="
	assert.Equal(t, expected, received, "Base 64 XDR should match")
}

func TestSetOptionsHomeDomainTooLong(t *testing.T) {
	kp0 := newKeypair0()
	sourceAccount := NewSimpleAccount(kp0.Address(), int64(40385577484323))

	setOptions := SetOptions{
		HomeDomain: NewHomeDomain("LovelyLumensLookLuminousLately.com"),
	}

	_, err := NewTransaction(
		TransactionParams{
			SourceAccount:        &sourceAccount,
			IncrementSequenceNum: true,
			Operations:           []Operation{&setOptions},
			BaseFee:              MinBaseFee,
			Timebounds:           NewInfiniteTimeout(),
		},
	)

	assert.Error(t, err, "A validation error was expected (home domain > 32 chars)")
}

func TestSetOptionsSigner(t *testing.T) {
	kp0 := newKeypair0()
	kp1 := newKeypair1()
	sourceAccount := NewSimpleAccount(kp0.Address(), int64(40385577484325))

	setOptions := SetOptions{
		Signer: &Signer{Address: kp1.Address(), Weight: Threshold(4)},
	}

	received, err := newSignedTransaction(
		TransactionParams{
			SourceAccount:        &sourceAccount,
			IncrementSequenceNum: true,
			Operations:           []Operation{&setOptions},
			BaseFee:              MinBaseFee,
			Timebounds:           NewInfiniteTimeout(),
		},
		network.TestNetworkPassphrase,
		kp0,
	)
	assert.NoError(t, err)

	expected := "AAAAAgAAAADg3G3hclysZlFitS+s5zWyiiJD5B0STWy5LXCj6i5yxQAAAGQAACS7AAAAJgAAAAEAAAAAAAAAAAAAAAAAAAAAAAAAAAAAAAEAAAAAAAAABQAAAAAAAAAAAAAAAAAAAAAAAAAAAAAAAAAAAAAAAAAAAAAAAQAAAAAlyvHaD8duz+iEXkJUUbsHkklIlH46oMrMMYrt0odkfgAAAAQAAAAAAAAAAeoucsUAAABAX4JlCvsDY/ETs+/EoNK0NrO5ZrbwOK+XqR5KnPcqMSw6/xkpJoFp3laqCjcVhdCQfS/hqpdfn/DPKdTHBeDLAQ=="
	assert.Equal(t, expected, received, "Base 64 XDR should match")
}

func TestMultipleOperations(t *testing.T) {
	kp1 := newKeypair1()
	sourceAccount := NewSimpleAccount(kp1.Address(), int64(9606132444168199))

	inflation := Inflation{}
	bumpSequence := BumpSequence{
		BumpTo: 9606132444168300,
	}

	received, err := newSignedTransaction(
		TransactionParams{
			SourceAccount:        &sourceAccount,
			IncrementSequenceNum: true,
			Operations:           []Operation{&inflation, &bumpSequence},
			BaseFee:              MinBaseFee,
			Timebounds:           NewInfiniteTimeout(),
		},
		network.TestNetworkPassphrase,
		kp1,
	)
	assert.NoError(t, err)

	expected := "AAAAAgAAAAAlyvHaD8duz+iEXkJUUbsHkklIlH46oMrMMYrt0odkfgAAAMgAIiC6AAAACAAAAAEAAAAAAAAAAAAAAAAAAAAAAAAAAAAAAAIAAAAAAAAACQAAAAAAAAALACIgugAAAGwAAAAAAAAAAdKHZH4AAABA5n9wINh8OTXZb8yaaYeCpvmjSsvJH80tRAISFXSicFJzFVoTqX3V0of2npBFXaMV4dvoqKHK8XbZFgGX0t7DBQ=="
	assert.Equal(t, expected, received, "Base 64 XDR should match")
}

func TestChangeTrust(t *testing.T) {
	kp0 := newKeypair0()
	kp1 := newKeypair1()
	sourceAccount := NewSimpleAccount(kp0.Address(), int64(40385577484348))

	changeTrust := ChangeTrust{
		Line:  CreditAsset{"ABCD", kp1.Address()},
		Limit: "10",
	}

	received, err := newSignedTransaction(
		TransactionParams{
			SourceAccount:        &sourceAccount,
			IncrementSequenceNum: true,
			Operations:           []Operation{&changeTrust},
			BaseFee:              MinBaseFee,
			Timebounds:           NewInfiniteTimeout(),
		},
		network.TestNetworkPassphrase,
		kp0,
	)
	assert.NoError(t, err)

	expected := "AAAAAgAAAADg3G3hclysZlFitS+s5zWyiiJD5B0STWy5LXCj6i5yxQAAAGQAACS7AAAAPQAAAAEAAAAAAAAAAAAAAAAAAAAAAAAAAAAAAAEAAAAAAAAABgAAAAFBQkNEAAAAACXK8doPx27P6IReQlRRuweSSUiUfjqgyswxiu3Sh2R+AAAAAAX14QAAAAAAAAAAAeoucsUAAABA+2EndVXXsBHbRFEQGLsgsvHVm8wCxH9byZ/PP4AhEeAjXSL6IzhGnyRIWIc2SYXRu6GvveVI3yPbzCTvKnVjCg=="
	assert.Equal(t, expected, received, "Base 64 XDR should match")
}

func TestChangeTrustNativeAssetNotAllowed(t *testing.T) {
	kp0 := newKeypair0()
	sourceAccount := NewSimpleAccount(kp0.Address(), int64(40385577484348))

	changeTrust := ChangeTrust{
		Line:  NativeAsset{},
		Limit: "10",
	}

	_, err := NewTransaction(
		TransactionParams{
			SourceAccount:        &sourceAccount,
			IncrementSequenceNum: true,
			Operations:           []Operation{&changeTrust},
			BaseFee:              MinBaseFee,
			Timebounds:           NewInfiniteTimeout(),
		},
	)

	expectedErrMsg := "validation failed for *txnbuild.ChangeTrust operation: Field: Line, Error: native (XLM) asset type is not allowed"
	require.EqualError(t, err, expectedErrMsg, "No trustlines for native assets")
}

func TestChangeTrustDeleteTrustline(t *testing.T) {
	kp0 := newKeypair0()
	kp1 := newKeypair1()
	sourceAccount := NewSimpleAccount(kp0.Address(), int64(40385577484354))

	issuedAsset := CreditAsset{"ABCD", kp1.Address()}
	removeTrust := RemoveTrustlineOp(issuedAsset)

	received, err := newSignedTransaction(
		TransactionParams{
			SourceAccount:        &sourceAccount,
			IncrementSequenceNum: true,
			Operations:           []Operation{&removeTrust},
			BaseFee:              MinBaseFee,
			Timebounds:           NewInfiniteTimeout(),
		},
		network.TestNetworkPassphrase,
		kp0,
	)
	assert.NoError(t, err)

	expected := "AAAAAgAAAADg3G3hclysZlFitS+s5zWyiiJD5B0STWy5LXCj6i5yxQAAAGQAACS7AAAAQwAAAAEAAAAAAAAAAAAAAAAAAAAAAAAAAAAAAAEAAAAAAAAABgAAAAFBQkNEAAAAACXK8doPx27P6IReQlRRuweSSUiUfjqgyswxiu3Sh2R+AAAAAAAAAAAAAAAAAAAAAeoucsUAAABAoHdsJCt+XIr73+jSqbEhQ8iqXcqP3LO8C/kWH2dgQj+3hq1FKbthn0BbX/x5umgcE+pyfnTjU0j158qew6tfCw=="
	assert.Equal(t, expected, received, "Base 64 XDR should match")
}

func TestAllowTrust(t *testing.T) {
	kp0 := newKeypair0()
	kp1 := newKeypair1()
	sourceAccount := NewSimpleAccount(kp0.Address(), int64(40385577484366))

	issuedAsset := CreditAsset{"ABCD", kp1.Address()}
	allowTrust := AllowTrust{
		Trustor:   kp1.Address(),
		Type:      issuedAsset,
		Authorize: true,
	}

	received, err := newSignedTransaction(
		TransactionParams{
			SourceAccount:        &sourceAccount,
			IncrementSequenceNum: true,
			Operations:           []Operation{&allowTrust},
			BaseFee:              MinBaseFee,
			Timebounds:           NewInfiniteTimeout(),
		},
		network.TestNetworkPassphrase,
		kp0,
	)
	assert.NoError(t, err)

	expected := "AAAAAgAAAADg3G3hclysZlFitS+s5zWyiiJD5B0STWy5LXCj6i5yxQAAAGQAACS7AAAATwAAAAEAAAAAAAAAAAAAAAAAAAAAAAAAAAAAAAEAAAAAAAAABwAAAAAlyvHaD8duz+iEXkJUUbsHkklIlH46oMrMMYrt0odkfgAAAAFBQkNEAAAAAQAAAAAAAAAB6i5yxQAAAEBhgUiorWMaRzTGlVThNgiMpVhSYMKsY4cJyL1mrkkpC2qZ7Q9fBtaTGoS27PC6nK9/nBLOVoyyOHgYculoiYQJ"
	assert.Equal(t, expected, received, "Base 64 XDR should match")
}

func TestAllowTrustNoIssuer(t *testing.T) {
	kp0 := newKeypair0()
	kp1 := newKeypair1()
	sourceAccount := NewSimpleAccount(kp0.Address(), int64(40385577484366))

	issuedAsset := CreditAsset{Code: "XYZ"}
	allowTrust := AllowTrust{
		Trustor:   kp1.Address(),
		Type:      issuedAsset,
		Authorize: true,
	}

	received, err := newSignedTransaction(
		TransactionParams{
			SourceAccount:        &sourceAccount,
			IncrementSequenceNum: true,
			Operations:           []Operation{&allowTrust},
			BaseFee:              MinBaseFee,
			Timebounds:           NewInfiniteTimeout(),
		},
		network.TestNetworkPassphrase,
		kp0,
	)
	assert.NoError(t, err)

	expected := "AAAAAgAAAADg3G3hclysZlFitS+s5zWyiiJD5B0STWy5LXCj6i5yxQAAAGQAACS7AAAATwAAAAEAAAAAAAAAAAAAAAAAAAAAAAAAAAAAAAEAAAAAAAAABwAAAAAlyvHaD8duz+iEXkJUUbsHkklIlH46oMrMMYrt0odkfgAAAAFYWVoAAAAAAQAAAAAAAAAB6i5yxQAAAEDvJnLIv/kTm6yraPLQAbTfEcFIutdNRagQ08KjEKeITbro8PkhhBWgQmCzcP7uNAxxUUKATYus3ASmwUoPoFcB"
	assert.Equal(t, expected, received, "Base 64 XDR should match")
}

func TestManageSellOfferNewOffer(t *testing.T) {
	kp0 := newKeypair0()
	kp1 := newKeypair1()
	sourceAccount := NewSimpleAccount(kp1.Address(), int64(41137196761092))

	selling := NativeAsset{}
	buying := CreditAsset{"ABCD", kp0.Address()}
	sellAmount := "100"
	price := "0.01"
	createOffer, err := CreateOfferOp(selling, buying, sellAmount, price)
	check(err)

	received, err := newSignedTransaction(
		TransactionParams{
			SourceAccount:        &sourceAccount,
			IncrementSequenceNum: true,
			Operations:           []Operation{&createOffer},
			BaseFee:              MinBaseFee,
			Timebounds:           NewInfiniteTimeout(),
		},
		network.TestNetworkPassphrase,
		kp1,
	)
	assert.NoError(t, err)

	expected := "AAAAAgAAAAAlyvHaD8duz+iEXkJUUbsHkklIlH46oMrMMYrt0odkfgAAAGQAACVqAAAABQAAAAEAAAAAAAAAAAAAAAAAAAAAAAAAAAAAAAEAAAAAAAAAAwAAAAAAAAABQUJDRAAAAADg3G3hclysZlFitS+s5zWyiiJD5B0STWy5LXCj6i5yxQAAAAA7msoAAAAAAQAAAGQAAAAAAAAAAAAAAAAAAAAB0odkfgAAAEAJl3+AZx/G1ocvk58X/u84LIo+6VdG+1wuK6n2FovWSFVGonVj26xYWlo4kG12AdTSncdF44nc5HAIDCJy6g4L"
	assert.Equal(t, expected, received, "Base 64 XDR should match")
}

func TestManageSellOfferDeleteOffer(t *testing.T) {
	kp1 := newKeypair1()
	sourceAccount := NewSimpleAccount(kp1.Address(), int64(41137196761105))

	offerID := int64(2921622)
	deleteOffer, err := DeleteOfferOp(offerID)
	check(err)

	received, err := newSignedTransaction(
		TransactionParams{
			SourceAccount:        &sourceAccount,
			IncrementSequenceNum: true,
			Operations:           []Operation{&deleteOffer},
			BaseFee:              MinBaseFee,
			Timebounds:           NewInfiniteTimeout(),
		},
		network.TestNetworkPassphrase,
		kp1,
	)
	assert.NoError(t, err)

	expected := "AAAAAgAAAAAlyvHaD8duz+iEXkJUUbsHkklIlH46oMrMMYrt0odkfgAAAGQAACVqAAAAEgAAAAEAAAAAAAAAAAAAAAAAAAAAAAAAAAAAAAEAAAAAAAAAAwAAAAAAAAABRkFLRQAAAABBB4BkxJWGYvNgJBoiXUo2tjgWlNmhHMMKdwGN7RSdsQAAAAAAAAAAAAAAAQAAAAEAAAAAACyUlgAAAAAAAAAB0odkfgAAAEAUo0X6chACDJ0UDj39QQTsfBxQui5um8cXZY2noJ1LbPEpliRkG2TeWvD0Bszk8BnQSgZPV/XfgSKwVXN5MskO"
	assert.Equal(t, expected, received, "Base 64 XDR should match")
}

func TestManageSellOfferUpdateOffer(t *testing.T) {
	kp0 := newKeypair0()
	kp1 := newKeypair1()
	sourceAccount := NewSimpleAccount(kp1.Address(), int64(41137196761097))

	selling := NativeAsset{}
	buying := CreditAsset{"ABCD", kp0.Address()}
	sellAmount := "50"
	price := "0.02"
	offerID := int64(2497628)
	updateOffer, err := UpdateOfferOp(selling, buying, sellAmount, price, offerID)
	check(err)

	received, err := newSignedTransaction(
		TransactionParams{
			SourceAccount:        &sourceAccount,
			IncrementSequenceNum: true,
			Operations:           []Operation{&updateOffer},
			BaseFee:              MinBaseFee,
			Timebounds:           NewInfiniteTimeout(),
		},
		network.TestNetworkPassphrase,
		kp1,
	)
	assert.NoError(t, err)

	expected := "AAAAAgAAAAAlyvHaD8duz+iEXkJUUbsHkklIlH46oMrMMYrt0odkfgAAAGQAACVqAAAACgAAAAEAAAAAAAAAAAAAAAAAAAAAAAAAAAAAAAEAAAAAAAAAAwAAAAAAAAABQUJDRAAAAADg3G3hclysZlFitS+s5zWyiiJD5B0STWy5LXCj6i5yxQAAAAAdzWUAAAAAAQAAADIAAAAAACYcXAAAAAAAAAAB0odkfgAAAEAMKloNgv6Hv8x+A92O/8oOUpR6hbxegN4+hkGfTT4d0TqrraLy8gBOtvq718TO4akjc9UbceH6yWjoTmm4egwI"
	assert.Equal(t, expected, received, "Base 64 XDR should match")
}

func TestCreatePassiveSellOffer(t *testing.T) {
	kp0 := newKeypair0()
	kp1 := newKeypair1()
	sourceAccount := NewSimpleAccount(kp1.Address(), int64(41137196761100))

	createPassiveOffer := CreatePassiveSellOffer{
		Selling: NativeAsset{},
		Buying:  CreditAsset{"ABCD", kp0.Address()},
		Amount:  "10",
		Price:   "1.0",
	}

	received, err := newSignedTransaction(
		TransactionParams{
			SourceAccount:        &sourceAccount,
			IncrementSequenceNum: true,
			Operations:           []Operation{&createPassiveOffer},
			BaseFee:              MinBaseFee,
			Timebounds:           NewInfiniteTimeout(),
		},
		network.TestNetworkPassphrase,
		kp1,
	)
	assert.NoError(t, err)

	expected := "AAAAAgAAAAAlyvHaD8duz+iEXkJUUbsHkklIlH46oMrMMYrt0odkfgAAAGQAACVqAAAADQAAAAEAAAAAAAAAAAAAAAAAAAAAAAAAAAAAAAEAAAAAAAAABAAAAAAAAAABQUJDRAAAAADg3G3hclysZlFitS+s5zWyiiJD5B0STWy5LXCj6i5yxQAAAAAF9eEAAAAAAQAAAAEAAAAAAAAAAdKHZH4AAABAIFA+zNVC+8dptptusks3Eh8SJ3jk+/6/rPxy7IFg4+gpqUotRma5b7QR/gjbnoAsL1tPU0WSYae2y8sJGhQqCg=="
	assert.Equal(t, expected, received, "Base 64 XDR should match")
}

func TestPathPayment(t *testing.T) {
	kp0 := newKeypair0()
	kp2 := newKeypair2()
	sourceAccount := NewSimpleAccount(kp2.Address(), int64(187316408680450))

	abcdAsset := CreditAsset{"ABCD", kp0.Address()}
	pathPayment := PathPayment{
		SendAsset:   NativeAsset{},
		SendMax:     "10",
		Destination: kp2.Address(),
		DestAsset:   NativeAsset{},
		DestAmount:  "1",
		Path:        []Asset{abcdAsset},
	}

	received, err := newSignedTransaction(
		TransactionParams{
			SourceAccount:        &sourceAccount,
			IncrementSequenceNum: true,
			Operations:           []Operation{&pathPayment},
			BaseFee:              MinBaseFee,
			Timebounds:           NewInfiniteTimeout(),
		},
		network.TestNetworkPassphrase,
		kp2,
	)
	assert.NoError(t, err)

	expected := "AAAAAgAAAAB+Ecs01jX14asC1KAsPdWlpGbYCM2PEgFZCD3NLhVZmAAAAGQAAKpdAAAAAwAAAAEAAAAAAAAAAAAAAAAAAAAAAAAAAAAAAAEAAAAAAAAAAgAAAAAAAAAABfXhAAAAAAB+Ecs01jX14asC1KAsPdWlpGbYCM2PEgFZCD3NLhVZmAAAAAAAAAAAAJiWgAAAAAEAAAABQUJDRAAAAADg3G3hclysZlFitS+s5zWyiiJD5B0STWy5LXCj6i5yxQAAAAAAAAABLhVZmAAAAEBdpC1C/0aBSMtXJrfhl3Vp9rQ1IyWFd2MBeAPNsyAYamEjuqIDqCzzUbd8PiBggIH0eEPZaWsfsAl1qEBER0sO"
	assert.Equal(t, expected, received, "Base 64 XDR should match")
}

func TestMemoText(t *testing.T) {
	kp2 := newKeypair2()
	sourceAccount := NewSimpleAccount(kp2.Address(), int64(3556099777101824))

	received, err := newSignedTransaction(
		TransactionParams{
			SourceAccount:        &sourceAccount,
			IncrementSequenceNum: true,
			Operations:           []Operation{&BumpSequence{BumpTo: 1}},
			Memo:                 MemoText("Twas brillig"),
			BaseFee:              MinBaseFee,
			Timebounds:           NewInfiniteTimeout(),
		},
		network.TestNetworkPassphrase,
		kp2,
	)
	assert.NoError(t, err)

	expected := "AAAAAgAAAAB+Ecs01jX14asC1KAsPdWlpGbYCM2PEgFZCD3NLhVZmAAAAGQADKJBAAAAAQAAAAEAAAAAAAAAAAAAAAAAAAAAAAAAAQAAAAxUd2FzIGJyaWxsaWcAAAABAAAAAAAAAAsAAAAAAAAAAQAAAAAAAAABLhVZmAAAAECC0/P+zBk5lpH4zIumNt59nFVrPiDGOu8TrJE4r0mXoae8Fmg1yyHQm3Yo5huuPjc/nzwU/R2DKkkQ3C4mWA0N"
	assert.Equal(t, expected, received, "Base 64 XDR should match")
}

func TestMemoID(t *testing.T) {
	kp2 := newKeypair2()
	sourceAccount := NewSimpleAccount(kp2.Address(), int64(3428320205078528))

	received, err := newSignedTransaction(
		TransactionParams{
			SourceAccount:        &sourceAccount,
			IncrementSequenceNum: true,
			Operations:           []Operation{&BumpSequence{BumpTo: 1}},
			Memo:                 MemoID(314159),
			BaseFee:              MinBaseFee,
			Timebounds:           NewInfiniteTimeout(),
		},
		network.TestNetworkPassphrase,
		kp2,
	)
	assert.NoError(t, err)

	expected := "AAAAAgAAAAB+Ecs01jX14asC1KAsPdWlpGbYCM2PEgFZCD3NLhVZmAAAAGQADC4KAAAAAQAAAAEAAAAAAAAAAAAAAAAAAAAAAAAAAgAAAAAABMsvAAAAAQAAAAAAAAALAAAAAAAAAAEAAAAAAAAAAS4VWZgAAABAOT/1f1XoeqY14+wp6rVgwE4fCCPnItc9/85jZN++Fy7lS88e40b3ufQCpzzMCD8AyfHF8BCs/Pn2DiJHxCPQCQ=="
	assert.Equal(t, expected, received, "Base 64 XDR should match")
}

func TestMemoHash(t *testing.T) {
	kp2 := newKeypair2()
	sourceAccount := NewSimpleAccount(kp2.Address(), int64(3428320205078528))

	received, err := newSignedTransaction(
		TransactionParams{
			SourceAccount:        &sourceAccount,
			IncrementSequenceNum: true,
			Operations:           []Operation{&BumpSequence{BumpTo: 1}},
			Memo:                 MemoHash([32]byte{0x01}),
			BaseFee:              MinBaseFee,
			Timebounds:           NewInfiniteTimeout(),
		},
		network.TestNetworkPassphrase,
		kp2,
	)
	assert.NoError(t, err)

	expected := "AAAAAgAAAAB+Ecs01jX14asC1KAsPdWlpGbYCM2PEgFZCD3NLhVZmAAAAGQADC4KAAAAAQAAAAEAAAAAAAAAAAAAAAAAAAAAAAAAAwEAAAAAAAAAAAAAAAAAAAAAAAAAAAAAAAAAAAAAAAAAAAAAAQAAAAAAAAALAAAAAAAAAAEAAAAAAAAAAS4VWZgAAABAIGrmlKahBhdVXl2LZGINCNfUAtxiVawjzqgxzyHV7xpEPTft1besnyiDdLBP1+Tbg+hYQK0N2ncL2XmjQ4pcDQ=="
	assert.Equal(t, expected, received, "Base 64 XDR should match")
}

func TestMemoReturn(t *testing.T) {
	kp2 := newKeypair2()
	sourceAccount := NewSimpleAccount(kp2.Address(), int64(3428320205078528))

	received, err := newSignedTransaction(
		TransactionParams{
			SourceAccount:        &sourceAccount,
			IncrementSequenceNum: true,
			Operations:           []Operation{&BumpSequence{BumpTo: 1}},
			Memo:                 MemoReturn([32]byte{0x01}),
			BaseFee:              MinBaseFee,
			Timebounds:           NewInfiniteTimeout(),
		},
		network.TestNetworkPassphrase,
		kp2,
	)
	assert.NoError(t, err)

	expected := "AAAAAgAAAAB+Ecs01jX14asC1KAsPdWlpGbYCM2PEgFZCD3NLhVZmAAAAGQADC4KAAAAAQAAAAEAAAAAAAAAAAAAAAAAAAAAAAAABAEAAAAAAAAAAAAAAAAAAAAAAAAAAAAAAAAAAAAAAAAAAAAAAQAAAAAAAAALAAAAAAAAAAEAAAAAAAAAAS4VWZgAAABALixU7p2NPKW1iqJqaHqR3Wsy5q+7nj1EjswOD99/klUSlorvodrZ4DrD/IYGvsKSyV0/Zf9LjEN4s4kVVK4dCg=="
	assert.Equal(t, expected, received, "Base 64 XDR should match")
}

func TestManageBuyOfferNewOffer(t *testing.T) {
	kp0 := newKeypair0()
	kp1 := newKeypair1()
	sourceAccount := NewSimpleAccount(kp1.Address(), int64(41137196761092))

	buyOffer := ManageBuyOffer{
		Selling: NativeAsset{},
		Buying:  CreditAsset{"ABCD", kp0.Address()},
		Amount:  "100",
		Price:   "0.01",
		OfferID: 0,
	}

	received, err := newSignedTransaction(
		TransactionParams{
			SourceAccount:        &sourceAccount,
			IncrementSequenceNum: true,
			Operations:           []Operation{&buyOffer},
			BaseFee:              MinBaseFee,
			Timebounds:           NewInfiniteTimeout(),
		},
		network.TestNetworkPassphrase,
		kp1,
	)
	assert.NoError(t, err)

	expected := "AAAAAgAAAAAlyvHaD8duz+iEXkJUUbsHkklIlH46oMrMMYrt0odkfgAAAGQAACVqAAAABQAAAAEAAAAAAAAAAAAAAAAAAAAAAAAAAAAAAAEAAAAAAAAADAAAAAAAAAABQUJDRAAAAADg3G3hclysZlFitS+s5zWyiiJD5B0STWy5LXCj6i5yxQAAAAA7msoAAAAAAQAAAGQAAAAAAAAAAAAAAAAAAAAB0odkfgAAAEB8LqK1uwbwcCQM/hE0rXng2fVCoaMdctQaiS72iJFkq+azWzqYpo1kMa1DUKMvvsJrWPLYjEr9yW8/A3eEE2kF"
	assert.Equal(t, expected, received, "Base 64 XDR should match")
}

func TestManageBuyOfferDeleteOffer(t *testing.T) {
	kp1 := newKeypair1()
	sourceAccount := NewSimpleAccount(kp1.Address(), int64(41137196761105))

	buyOffer := ManageBuyOffer{
		Selling: NativeAsset{},
		Buying:  CreditAsset{"ABCD", kp1.Address()},
		Amount:  "0",
		Price:   "0.01",
		OfferID: int64(2921622),
	}

	received, err := newSignedTransaction(
		TransactionParams{
			SourceAccount:        &sourceAccount,
			IncrementSequenceNum: true,
			Operations:           []Operation{&buyOffer},
			BaseFee:              MinBaseFee,
			Timebounds:           NewInfiniteTimeout(),
		},
		network.TestNetworkPassphrase,
		kp1,
	)
	assert.NoError(t, err)

	expected := "AAAAAgAAAAAlyvHaD8duz+iEXkJUUbsHkklIlH46oMrMMYrt0odkfgAAAGQAACVqAAAAEgAAAAEAAAAAAAAAAAAAAAAAAAAAAAAAAAAAAAEAAAAAAAAADAAAAAAAAAABQUJDRAAAAAAlyvHaD8duz+iEXkJUUbsHkklIlH46oMrMMYrt0odkfgAAAAAAAAAAAAAAAQAAAGQAAAAAACyUlgAAAAAAAAAB0odkfgAAAECLZ6PnKZlGBb8S3GFWg6J01d3Zr88/tki8yka2KFzqivMAmY3D/5IMzzJl4U7RdrYEPam9KwCGKR/f647WTwYG"
	assert.Equal(t, expected, received, "Base 64 XDR should match")
}

func TestManageBuyOfferUpdateOffer(t *testing.T) {
	kp1 := newKeypair1()
	sourceAccount := NewSimpleAccount(kp1.Address(), int64(41137196761097))

	buyOffer := ManageBuyOffer{
		Selling: NativeAsset{},
		Buying:  CreditAsset{"ABCD", kp1.Address()},
		Amount:  "50",
		Price:   "0.02",
		OfferID: int64(2921622),
	}

	received, err := newSignedTransaction(
		TransactionParams{
			SourceAccount:        &sourceAccount,
			IncrementSequenceNum: true,
			Operations:           []Operation{&buyOffer},
			BaseFee:              MinBaseFee,
			Timebounds:           NewInfiniteTimeout(),
		},
		network.TestNetworkPassphrase,
		kp1,
	)
	assert.NoError(t, err)

	expected := "AAAAAgAAAAAlyvHaD8duz+iEXkJUUbsHkklIlH46oMrMMYrt0odkfgAAAGQAACVqAAAACgAAAAEAAAAAAAAAAAAAAAAAAAAAAAAAAAAAAAEAAAAAAAAADAAAAAAAAAABQUJDRAAAAAAlyvHaD8duz+iEXkJUUbsHkklIlH46oMrMMYrt0odkfgAAAAAdzWUAAAAAAQAAADIAAAAAACyUlgAAAAAAAAAB0odkfgAAAECv7GrE8YDar5M93RmgzslIH2vVAAJlAZoIsmkFNXTJTTb01R9Q+z0Cl5E6KFpm+qiuxHvL2kwhVOoBpkoYQPcB"
	assert.Equal(t, expected, received, "Base 64 XDR should match")
}

func TestBuildChallengeTx(t *testing.T) {
	kp0 := newKeypair0()

	{
		// 1 minute timebound
		tx, err := BuildChallengeTx(kp0.Seed(), kp0.Address(), "testwebauth.stellar.org", "testanchor.stellar.org", network.TestNetworkPassphrase, time.Minute)
		assert.NoError(t, err)
		txeBase64, err := tx.Base64()
		assert.NoError(t, err)
		var txXDR xdr.TransactionEnvelope
		err = xdr.SafeUnmarshalBase64(txeBase64, &txXDR)
		assert.NoError(t, err)
		assert.Equal(t, int64(0), txXDR.SeqNum(), "sequence number should be 0")
		assert.Equal(t, uint32(200), txXDR.Fee(), "Fee should be 100")
		assert.Equal(t, 2, len(txXDR.Operations()), "number operations should be 2")
		timeDiff := txXDR.TimeBounds().MaxTime - txXDR.TimeBounds().MinTime
		assert.Equal(t, int64(60), int64(timeDiff), "time difference should be 300 seconds")
		op := txXDR.Operations()[0]
		assert.Equal(t, xdr.OperationTypeManageData, op.Body.Type, "operation type should be manage data")
		assert.Equal(t, xdr.String64("testanchor.stellar.org auth"), op.Body.ManageDataOp.DataName, "DataName should be 'testanchor.stellar.org auth'")
		assert.Equal(t, 64, len(*op.Body.ManageDataOp.DataValue), "DataValue should be 64 bytes")
		webAuthOp := txXDR.Operations()[1]
		assert.Equal(t, xdr.OperationTypeManageData, webAuthOp.Body.Type, "operation type should be manage data")
		assert.Equal(t, xdr.String64("web_auth_domain"), webAuthOp.Body.ManageDataOp.DataName, "DataName should be 'web_auth_domain'")
		assert.Equal(t, "testwebauth.stellar.org", string(*webAuthOp.Body.ManageDataOp.DataValue), "DataValue should be 'testwebauth.stellar.org'")
	}

	{
		// 5 minutes timebound
		tx, err := BuildChallengeTx(kp0.Seed(), kp0.Address(), "testwebauth.stellar.org", "testanchor.stellar.org", network.TestNetworkPassphrase, time.Duration(5*time.Minute))
		assert.NoError(t, err)
		txeBase64, err := tx.Base64()
		assert.NoError(t, err)
		var txXDR1 xdr.TransactionEnvelope
		err = xdr.SafeUnmarshalBase64(txeBase64, &txXDR1)
		assert.NoError(t, err)
		assert.Equal(t, int64(0), txXDR1.SeqNum(), "sequence number should be 0")
		assert.Equal(t, uint32(200), txXDR1.Fee(), "Fee should be 100")
		assert.Equal(t, 2, len(txXDR1.Operations()), "number operations should be 2")

		timeDiff := txXDR1.TimeBounds().MaxTime - txXDR1.TimeBounds().MinTime
		assert.Equal(t, int64(300), int64(timeDiff), "time difference should be 300 seconds")
		op1 := txXDR1.Operations()[0]
		assert.Equal(t, xdr.OperationTypeManageData, op1.Body.Type, "operation type should be manage data")
		assert.Equal(t, xdr.String64("testanchor.stellar.org auth"), op1.Body.ManageDataOp.DataName, "DataName should be 'testanchor.stellar.org auth'")
		assert.Equal(t, 64, len(*op1.Body.ManageDataOp.DataValue), "DataValue should be 64 bytes")
		webAuthOp := txXDR1.Operations()[1]
		assert.Equal(t, xdr.OperationTypeManageData, webAuthOp.Body.Type, "operation type should be manage data")
		assert.Equal(t, xdr.String64("web_auth_domain"), webAuthOp.Body.ManageDataOp.DataName, "DataName should be 'web_auth_domain'")
		assert.Equal(t, "testwebauth.stellar.org", string(*webAuthOp.Body.ManageDataOp.DataValue), "DataValue should be 'testwebauth.stellar.org'")
	}

	//transaction with infinite timebound
	_, err := BuildChallengeTx(kp0.Seed(), kp0.Address(), "webauthdomain", "sdf", network.TestNetworkPassphrase, 0)
	if assert.Error(t, err) {
		assert.Contains(t, err.Error(), "provided timebound must be at least 1s (300s is recommended)")
	}
}

func TestHashHex(t *testing.T) {
	kp0 := newKeypair0()
	sourceAccount := NewSimpleAccount(kp0.Address(), int64(9605939170639897))

	createAccount := CreateAccount{
		Destination: "GCCOBXW2XQNUSL467IEILE6MMCNRR66SSVL4YQADUNYYNUVREF3FIV2Z",
		Amount:      "10",
	}

	tx, err := NewTransaction(
		TransactionParams{
			SourceAccount:        &sourceAccount,
			IncrementSequenceNum: true,
			Operations:           []Operation{&createAccount},
			BaseFee:              MinBaseFee,
			Timebounds:           NewInfiniteTimeout(),
		},
	)
	assert.NoError(t, err)

	tx, err = tx.Sign(network.TestNetworkPassphrase, kp0)
	assert.NoError(t, err)

	txeB64, err := tx.Base64()
	assert.NoError(t, err)
	expected := "AAAAAgAAAADg3G3hclysZlFitS+s5zWyiiJD5B0STWy5LXCj6i5yxQAAAGQAIiCNAAAAGgAAAAEAAAAAAAAAAAAAAAAAAAAAAAAAAAAAAAEAAAAAAAAAAAAAAACE4N7avBtJL576CIWTzGCbGPvSlVfMQAOjcYbSsSF2VAAAAAAF9eEAAAAAAAAAAAHqLnLFAAAAQB7MjKIwNEOTIjbEeV+QIjaQp/ZpV5qpbkbDaU54gkfdTOFOUxZq66lTS5FOfP5fmPIVD8InQ00Usy2SmzFC/wc="
	assert.Equal(t, expected, txeB64, "Base 64 XDR should match")

	hashHex, err := tx.HashHex(network.TestNetworkPassphrase)
	assert.NoError(t, err)
	expected = "1b3905ba8c3c0ecc68ae812f2d77f27c697195e8daf568740fc0f5662f65f759"
	assert.Equal(t, expected, hashHex, "hex encoded hash should match")

	txEnv := tx.ToXDR()
	assert.NoError(t, err)
	assert.NotNil(t, txEnv, "transaction xdr envelope should not be nil")
	sourceAccountFromEnv := txEnv.SourceAccount().ToAccountId()
	assert.Equal(t, sourceAccount.AccountID, sourceAccountFromEnv.Address())
	assert.Equal(t, uint32(100), txEnv.Fee())
	assert.Equal(t, sourceAccount.Sequence, int64(txEnv.SeqNum()))
	assert.Equal(t, xdr.MemoTypeMemoNone, txEnv.Memo().Type)
	assert.Len(t, txEnv.Operations(), 1)
}

func TestTransactionFee(t *testing.T) {
	kp0 := newKeypair0()
	sourceAccount := NewSimpleAccount(kp0.Address(), int64(9605939170639897))

	createAccount := CreateAccount{
		Destination: "GCCOBXW2XQNUSL467IEILE6MMCNRR66SSVL4YQADUNYYNUVREF3FIV2Z",
		Amount:      "10",
	}

	tx, err := NewTransaction(
		TransactionParams{
			SourceAccount:        &sourceAccount,
			IncrementSequenceNum: true,
			Operations:           []Operation{&createAccount},
			BaseFee:              MinBaseFee,
			Timebounds:           NewInfiniteTimeout(),
		},
	)
	assert.NoError(t, err)

	assert.Equal(t, int64(100), tx.BaseFee(), "Transaction base fee should match")
	assert.Equal(t, int64(100), tx.MaxFee(), "Transaction fee should match")

	tx, err = NewTransaction(
		TransactionParams{
			SourceAccount:        &sourceAccount,
			IncrementSequenceNum: true,
			Operations:           []Operation{&createAccount},
			BaseFee:              500,
			Timebounds:           NewInfiniteTimeout(),
		},
	)
	assert.NoError(t, err)

	assert.Equal(t, int64(500), tx.BaseFee(), "Transaction base fee should match")
	assert.Equal(t, int64(500), tx.MaxFee(), "Transaction fee should match")

	tx, err = tx.Sign(network.TestNetworkPassphrase, kp0)
	assert.NoError(t, err)

	txeB64, err := tx.Base64()
	assert.NoError(t, err)
	expected := "AAAAAgAAAADg3G3hclysZlFitS+s5zWyiiJD5B0STWy5LXCj6i5yxQAAAfQAIiCNAAAAGwAAAAEAAAAAAAAAAAAAAAAAAAAAAAAAAAAAAAEAAAAAAAAAAAAAAACE4N7avBtJL576CIWTzGCbGPvSlVfMQAOjcYbSsSF2VAAAAAAF9eEAAAAAAAAAAAHqLnLFAAAAQJ3OvWisOnYNS5R8ZCHrSmbvDrvIYG4+JiAldLYjiXroqvA74r0pQJ4Jw/hZVSGqLZoPIt3RMwYPi3C5xvVLbQU="
	assert.Equal(t, expected, txeB64, "Base 64 XDR should match")
}

func TestPreAuthTransaction(t *testing.T) {
	// Address: GDK3YEHGI3ORGVO7ZEV2XF4SV5JU3BOKHMHPP4QFJ74ZRIIRROZ7ITOJ
	kp0 := newKeypair("SDY4PF6F6OWWERZT6OL2LVNREHUGHKALUI5W4U2JK4GAKPAC2RM43OAU")
	sourceAccount := NewSimpleAccount(kp0.Address(), int64(4353383146192898)) // sequence number is in the future

	createAccount := CreateAccount{
		Destination: "GCCOBXW2XQNUSL467IEILE6MMCNRR66SSVL4YQADUNYYNUVREF3FIV2Z",
		Amount:      "10",
	}

	// build transaction to be submitted in the future.
	txFuture, err := NewTransaction(
		TransactionParams{
			SourceAccount:        &sourceAccount,
			IncrementSequenceNum: true,
			Operations:           []Operation{&createAccount},
			BaseFee:              MinBaseFee,
			Timebounds:           NewInfiniteTimeout(),
		},
	)
	assert.NoError(t, err)

	// save the hash of the future transaction.
	txFutureHash, err := txFuture.Hash(network.TestNetworkPassphrase)
	assert.NoError(t, err)

	// sign transaction without keypairs, the hash of the future transaction on the account
	//  will be used for authorisation.
	txFuture, err = txFuture.Sign(network.TestNetworkPassphrase)
	assert.NoError(t, err)

	txeFutureB64, err := txFuture.Base64()
	assert.NoError(t, err)
	expected := "AAAAAgAAAADVvBDmRt0TVd/JK6uXkq9TTYXKOw738gVP+ZihEYuz9AAAAGQAD3dhAAAAAwAAAAEAAAAAAAAAAAAAAAAAAAAAAAAAAAAAAAEAAAAAAAAAAAAAAACE4N7avBtJL576CIWTzGCbGPvSlVfMQAOjcYbSsSF2VAAAAAAF9eEAAAAAAAAAAAA="
	assert.Equal(t, expected, txeFutureB64, "Base 64 XDR should match")

	//encode the txFutureHash as a stellar HashTx signer key.
	preAuth, err := strkey.Encode(strkey.VersionByteHashTx, txFutureHash[:])
	assert.NoError(t, err)

	// set sequence number to the current number.
	sourceAccount.Sequence = int64(4353383146192897)

	// add hash of future transaction as signer to account
	setOptions := SetOptions{
		Signer: &Signer{Address: preAuth, Weight: Threshold(2)},
	}

	// build a transaction to add the hash of the future transaction as a signer on the account.
	txNow, err := NewTransaction(
		TransactionParams{
			SourceAccount:        &sourceAccount,
			IncrementSequenceNum: true,
			Operations:           []Operation{&setOptions},
			BaseFee:              500,
			Timebounds:           NewInfiniteTimeout(),
		},
	)
	assert.NoError(t, err)

	assert.Equal(t, int64(500), txNow.MaxFee(), "Transaction fee should match")
	txNow, err = txNow.Sign(network.TestNetworkPassphrase, kp0)
	assert.NoError(t, err)

	txeNowB64, err := txNow.Base64()
	assert.NoError(t, err)
	expected = "AAAAAgAAAADVvBDmRt0TVd/JK6uXkq9TTYXKOw738gVP+ZihEYuz9AAAAfQAD3dhAAAAAgAAAAEAAAAAAAAAAAAAAAAAAAAAAAAAAAAAAAEAAAAAAAAABQAAAAAAAAAAAAAAAAAAAAAAAAAAAAAAAAAAAAAAAAAAAAAAAQAAAAGPXOumKQj5/MjKKSmjQXe4G4g9nK/mkyzmmROMIZnjtQAAAAIAAAAAAAAAARGLs/QAAABAutrV0Cg03KwfFbzkCGiNxAldLsqQZKRjbsqHZyy2Nu4ouEDHQeIOKLWCLymOp21kKmGGqTYekPXVbGHyujh0DA=="
	assert.Equal(t, expected, txeNowB64, "Base 64 XDR should match")
	// Note: txeFutureB64 can be submitted to the network after txeNowB64 has been applied to the account
}

func TestHashXTransaction(t *testing.T) {
	// 256 bit preimage
	preimage := "this is a preimage for hashx transactions on the stellar network"

	preimageHash := sha256.Sum256([]byte(preimage))

	//encode preimageHash as a stellar HashX signer key
	hashx, err := strkey.Encode(strkey.VersionByteHashX, preimageHash[:])
	assert.NoError(t, err)

	// add hashx as signer to the account
	setOptions := SetOptions{
		Signer: &Signer{Address: hashx, Weight: Threshold(1)},
	}

	// Address: GDK3YEHGI3ORGVO7ZEV2XF4SV5JU3BOKHMHPP4QFJ74ZRIIRROZ7ITOJ
	kp0 := newKeypair("SDY4PF6F6OWWERZT6OL2LVNREHUGHKALUI5W4U2JK4GAKPAC2RM43OAU")
	sourceAccount := NewSimpleAccount(kp0.Address(), int64(4353383146192899))

	tx, err := NewTransaction(
		TransactionParams{
			SourceAccount:        &sourceAccount,
			IncrementSequenceNum: true,
			Operations:           []Operation{&setOptions},
			BaseFee:              500,
			Timebounds:           NewInfiniteTimeout(),
		},
	)
	assert.NoError(t, err)
	assert.Equal(t, int64(500), tx.MaxFee(), "Transaction fee should match")

	tx, err = tx.Sign(network.TestNetworkPassphrase, kp0)
	assert.NoError(t, err)

	txeB64, err := tx.Base64()
	assert.NoError(t, err)

	expected := "AAAAAgAAAADVvBDmRt0TVd/JK6uXkq9TTYXKOw738gVP+ZihEYuz9AAAAfQAD3dhAAAABAAAAAEAAAAAAAAAAAAAAAAAAAAAAAAAAAAAAAEAAAAAAAAABQAAAAAAAAAAAAAAAAAAAAAAAAAAAAAAAAAAAAAAAAAAAAAAAQAAAAL7JYG+aCH7iEhT/BWL06rHIhtYklHqyQdwLuk9li6jBQAAAAEAAAAAAAAAARGLs/QAAABAhwcHwm3DsBcqCCy1uzmXo73W7FTxMAes+qHABuHERruvb1ygqwRWA9pjHSUQnoJYCYH4GhY9qrIQYC/MkNeFBw=="
	assert.Equal(t, expected, txeB64, "Base 64 XDR should match")

	// build a transaction to test hashx signer
	payment := Payment{
		Destination: "GCCOBXW2XQNUSL467IEILE6MMCNRR66SSVL4YQADUNYYNUVREF3FIV2Z",
		Amount:      "10",
		Asset:       NativeAsset{},
	}

	sourceAccount.Sequence = int64(4353383146192902)

	tx, err = NewTransaction(
		TransactionParams{
			SourceAccount:        &sourceAccount,
			IncrementSequenceNum: true,
			Operations:           []Operation{&payment},
			BaseFee:              MinBaseFee,
			Timebounds:           NewInfiniteTimeout(),
		},
	)
	assert.NoError(t, err)

	// sign transaction with the preimage
	tx, err = tx.SignHashX([]byte(preimage))
	assert.NoError(t, err)

	txeB64, err = tx.Base64()
	assert.NoError(t, err)
	expected = "AAAAAgAAAADVvBDmRt0TVd/JK6uXkq9TTYXKOw738gVP+ZihEYuz9AAAAGQAD3dhAAAABwAAAAEAAAAAAAAAAAAAAAAAAAAAAAAAAAAAAAEAAAAAAAAAAQAAAACE4N7avBtJL576CIWTzGCbGPvSlVfMQAOjcYbSsSF2VAAAAAAAAAAABfXhAAAAAAAAAAABli6jBQAAAEB0aGlzIGlzIGEgcHJlaW1hZ2UgZm9yIGhhc2h4IHRyYW5zYWN0aW9ucyBvbiB0aGUgc3RlbGxhciBuZXR3b3Jr"
	assert.Equal(t, expected, txeB64, "Base 64 XDR should match")

}

func TestFromXDR(t *testing.T) {
	txeB64 := "AAAAACYWIvM98KlTMs0IlQBZ06WkYpZ+gILsQN6ega0++I/sAAAAZAAXeEkAAAABAAAAAAAAAAEAAAAQMkExVjZKNTcwM0c0N1hIWQAAAAEAAAABAAAAACYWIvM98KlTMs0IlQBZ06WkYpZ+gILsQN6ega0++I/sAAAAAQAAAADMSEvcRKXsaUNna++Hy7gWm/CfqTjEA7xoGypfrFGUHAAAAAAAAAACCPHRAAAAAAAAAAABPviP7AAAAEBu6BCKf4WZHPum5+29Nxf6SsJNN8bgjp1+e1uNBaHjRg3rdFZYgUqEqbHxVEs7eze3IeRbjMZxS3zPf/xwJCEI"

	tx, err := TransactionFromXDR(txeB64)
	assert.NoError(t, err)
	newTx, ok := tx.Transaction()
	assert.True(t, ok)
	_, ok = tx.FeeBump()
	assert.False(t, ok)

	assert.Equal(t, "GATBMIXTHXYKSUZSZUEJKACZ2OS2IYUWP2AIF3CA32PIDLJ67CH6Y5UY", newTx.SourceAccount().AccountID, "source accounts should match")
	assert.Equal(t, int64(100), newTx.BaseFee(), "Base fee should match")
	sa := newTx.SourceAccount()
	assert.Equal(t, int64(6606179392290817), sa.Sequence, "Sequence number should match")
	assert.Equal(t, int64(6606179392290817), newTx.SequenceNumber(), "Sequence number should match")
	assert.Equal(t, 1, len(newTx.Operations()), "Operations length should match")
	assert.IsType(t, newTx.Operations()[0], &Payment{}, "Operation types should match")
	paymentOp, ok1 := newTx.Operations()[0].(*Payment)
	assert.Equal(t, true, ok1)
	assert.Equal(t, "GATBMIXTHXYKSUZSZUEJKACZ2OS2IYUWP2AIF3CA32PIDLJ67CH6Y5UY", paymentOp.SourceAccount, "Operation source should match")
	assert.Equal(t, "GDGEQS64ISS6Y2KDM5V67B6LXALJX4E7VE4MIA54NANSUX5MKGKBZM5G", paymentOp.Destination, "Operation destination should match")
	assert.Equal(t, "874.0000000", paymentOp.Amount, "Operation amount should match")

	txeB64 = "AAAAAGigiN2q4qBXAERImNEncpaADylyBRtzdqpEsku6CN0xAAABkAAADXYAAAABAAAAAQAAAAAAAAAAAAAAAAAAAAAAAAABAAAABm5ldyB0eAAAAAAAAgAAAAEAAAAA+Q2efEMLNGF4i+aYfutUXGMSlf8tNevKeS1Jl/oCVGkAAAAGAAAAAVVTRAAAAAAAaKCI3arioFcAREiY0SdyloAPKXIFG3N2qkSyS7oI3TF//////////wAAAAAAAAAKAAAABHRlc3QAAAABAAAABXZhbHVlAAAAAAAAAAAAAAA="

	tx2, err := TransactionFromXDR(txeB64)
	assert.NoError(t, err)
	newTx2, ok := tx2.Transaction()
	assert.True(t, ok)
	_, ok = tx2.FeeBump()
	assert.False(t, ok)

	assert.Equal(t, "GBUKBCG5VLRKAVYAIREJRUJHOKLIADZJOICRW43WVJCLES52BDOTCQZU", newTx2.SourceAccount().AccountID, "source accounts should match")
	assert.Equal(t, int64(200), newTx2.BaseFee(), "Base fee should match")
	assert.Equal(t, int64(14800457302017), newTx2.SourceAccount().Sequence, "Sequence number should match")
	assert.Equal(t, int64(14800457302017), newTx2.SequenceNumber(), "Sequence number should match")

	memo, ok := newTx2.Memo().(MemoText)
	assert.Equal(t, true, ok)
	assert.Equal(t, MemoText("new tx"), memo, "memo should match")
	assert.Equal(t, 2, len(newTx2.Operations()), "Operations length should match")
	assert.IsType(t, newTx2.Operations()[0], &ChangeTrust{}, "Operation types should match")
	assert.IsType(t, newTx2.Operations()[1], &ManageData{}, "Operation types should match")
	op1, ok1 := newTx2.Operations()[0].(*ChangeTrust)
	assert.Equal(t, true, ok1)
	assert.Equal(t, "GD4Q3HT4IMFTIYLYRPTJQ7XLKROGGEUV74WTL26KPEWUTF72AJKGSJS7", op1.SourceAccount, "Operation source should match")
	assetType, err := op1.Line.GetType()
	assert.NoError(t, err)

	assert.Equal(t, AssetTypeCreditAlphanum4, assetType, "Asset type should match")
	assert.Equal(t, "USD", op1.Line.GetCode(), "Asset code should match")
	assert.Equal(t, "GBUKBCG5VLRKAVYAIREJRUJHOKLIADZJOICRW43WVJCLES52BDOTCQZU", op1.Line.GetIssuer(), "Asset issuer should match")
	assert.Equal(t, "922337203685.4775807", op1.Limit, "trustline limit should match")

	op2, ok2 := newTx2.Operations()[1].(*ManageData)
	assert.Equal(t, true, ok2)
	assert.Equal(t, "", op2.SourceAccount, "Operation source should match")
	assert.Equal(t, "test", op2.Name, "Name should match")
	assert.Equal(t, "value", string(op2.Value), "Value should match")

	// Muxed accounts
	txB64WithMuxedAccounts := "AAAAAgAAAQAAAAAAyv66vuDcbeFyXKxmUWK1L6znNbKKIkPkHRJNbLktcKPqLnLFAAAAZAAiII0AAAAbAAAAAQAAAAAAAAAAAAAAAAAAAAAAAAAAAAAAAQAAAAEAAAEAAAAAAMr+ur7g3G3hclysZlFitS+s5zWyiiJD5B0STWy5LXCj6i5yxQAAAAEAAAEAgAAAAAAAAAA/DDS/k60NmXHQTMyQ9wVRHIOKrZc0pKL7DXoD/H/omgAAAAAAAAAABfXhAAAAAAAAAAAB6i5yxQAAAED4Wkvwf/BJV+fqa6Kvi+T/7ZL82pOinN68GlvEi9qK4klH+qITyvN3jRj5Nfz0+VrE2xBJPVc8sS/qN9LlznoC"

	// It provides M-addreses when enabling muxed accounts
	tx3, err := TransactionFromXDR(txB64WithMuxedAccounts, TransactionFromXDROptionEnableMuxedAccounts)
	assert.NoError(t, err)
	newTx3, ok := tx3.Transaction()
	assert.True(t, ok)
	assert.Equal(t, "MDQNY3PBOJOKYZSRMK2S7LHHGWZIUISD4QORETLMXEWXBI7KFZZMKAAAAAAMV7V2XYGQO", newTx3.sourceAccount.AccountID)
	op3, ok3 := newTx3.Operations()[0].(*Payment)
	assert.True(t, ok3)
	assert.Equal(t, "MDQNY3PBOJOKYZSRMK2S7LHHGWZIUISD4QORETLMXEWXBI7KFZZMKAAAAAAMV7V2XYGQO", op3.SourceAccount)
	assert.Equal(t, "MA7QYNF7SOWQ3GLR2BGMZEHXAVIRZA4KVWLTJJFC7MGXUA74P7UJVAAAAAAAAAAAAAJLK", op3.Destination)

	// It does provide G-addreses when not enabling muxed accounts
	tx3, err = TransactionFromXDR(txB64WithMuxedAccounts)
	assert.NoError(t, err)
	newTx3, ok = tx3.Transaction()
	assert.True(t, ok)
	assert.Equal(t, "GDQNY3PBOJOKYZSRMK2S7LHHGWZIUISD4QORETLMXEWXBI7KFZZMKTL3", newTx3.sourceAccount.AccountID)
	op3, ok3 = newTx3.Operations()[0].(*Payment)
	assert.True(t, ok3)
	assert.Equal(t, "GDQNY3PBOJOKYZSRMK2S7LHHGWZIUISD4QORETLMXEWXBI7KFZZMKTL3", op3.SourceAccount)
	assert.Equal(t, "GA7QYNF7SOWQ3GLR2BGMZEHXAVIRZA4KVWLTJJFC7MGXUA74P7UJVSGZ", op3.Destination)

}

func TestBuild(t *testing.T) {
	kp0 := newKeypair0()
	sourceAccount := NewSimpleAccount(kp0.Address(), int64(9605939170639897))
	createAccount := CreateAccount{
		Destination: "GCCOBXW2XQNUSL467IEILE6MMCNRR66SSVL4YQADUNYYNUVREF3FIV2Z",
		Amount:      "10",
	}

	tx, err := NewTransaction(
		TransactionParams{
			SourceAccount:        &sourceAccount,
			IncrementSequenceNum: true,
			Operations:           []Operation{&createAccount},
			BaseFee:              MinBaseFee,
			Timebounds:           NewInfiniteTimeout(),
		},
	)
	assert.NoError(t, err)

	expectedUnsigned := "AAAAAgAAAADg3G3hclysZlFitS+s5zWyiiJD5B0STWy5LXCj6i5yxQAAAGQAIiCNAAAAGgAAAAEAAAAAAAAAAAAAAAAAAAAAAAAAAAAAAAEAAAAAAAAAAAAAAACE4N7avBtJL576CIWTzGCbGPvSlVfMQAOjcYbSsSF2VAAAAAAF9eEAAAAAAAAAAAA="

	expectedSigned := "AAAAAgAAAADg3G3hclysZlFitS+s5zWyiiJD5B0STWy5LXCj6i5yxQAAAGQAIiCNAAAAGgAAAAEAAAAAAAAAAAAAAAAAAAAAAAAAAAAAAAEAAAAAAAAAAAAAAACE4N7avBtJL576CIWTzGCbGPvSlVfMQAOjcYbSsSF2VAAAAAAF9eEAAAAAAAAAAAHqLnLFAAAAQB7MjKIwNEOTIjbEeV+QIjaQp/ZpV5qpbkbDaU54gkfdTOFOUxZq66lTS5FOfP5fmPIVD8InQ00Usy2SmzFC/wc="

	txeB64, err := tx.Base64()
	assert.NoError(t, err)
	assert.Equal(t, expectedUnsigned, txeB64, "tx envelope should match")
	tx, err = tx.Sign(network.TestNetworkPassphrase, kp0)
	assert.NoError(t, err)
	txeB64, err = tx.Base64()
	assert.NoError(t, err)
	assert.Equal(t, expectedSigned, txeB64, "tx envelope should match")
}

func TestFromXDRBuildSignEncode(t *testing.T) {
	expectedUnsigned := "AAAAAgAAAADg3G3hclysZlFitS+s5zWyiiJD5B0STWy5LXCj6i5yxQAAAGQAIiCNAAAAGwAAAAEAAAAAAAAAAAAAAAAAAAAAAAAAAQAAAAVuZXd0eAAAAAAAAAEAAAAAAAAAAAAAAACE4N7avBtJL576CIWTzGCbGPvSlVfMQAOjcYbSsSF2VAAAAAAF9eEAAAAAAAAAAAHqLnLFAAAAQAz221zc6QuNPFsmBkLMzd1QPXuNbDabMmdh3EutkV71A7DdAPiFzD0TGgm/loJ9TjOiJGpvaJdDCWDXitAT8Qo="

	expectedSigned := "AAAAAgAAAADg3G3hclysZlFitS+s5zWyiiJD5B0STWy5LXCj6i5yxQAAAGQAIiCNAAAAGwAAAAEAAAAAAAAAAAAAAAAAAAAAAAAAAQAAAAVuZXd0eAAAAAAAAAEAAAAAAAAAAAAAAACE4N7avBtJL576CIWTzGCbGPvSlVfMQAOjcYbSsSF2VAAAAAAF9eEAAAAAAAAAAALqLnLFAAAAQAz221zc6QuNPFsmBkLMzd1QPXuNbDabMmdh3EutkV71A7DdAPiFzD0TGgm/loJ9TjOiJGpvaJdDCWDXitAT8QrqLnLFAAAAQAz221zc6QuNPFsmBkLMzd1QPXuNbDabMmdh3EutkV71A7DdAPiFzD0TGgm/loJ9TjOiJGpvaJdDCWDXitAT8Qo="

	kp0 := newKeypair0()

	// test signing transaction  without modification
	tx, err := TransactionFromXDR(expectedUnsigned)
	assert.NoError(t, err)
	newTx, ok := tx.Transaction()
	assert.True(t, ok)
	_, ok = tx.FeeBump()
	assert.False(t, ok)

	//passphrase is needed for signing
	newTx, err = newTx.Sign(network.TestNetworkPassphrase, kp0)
	assert.NoError(t, err)
	txeB64, err := newTx.Base64()
	assert.NoError(t, err)
	assert.Equal(t, expectedSigned, txeB64, "tx envelope should match")

	// test signing transaction  with modification
	expectedSigned2 := "AAAAAgAAAADg3G3hclysZlFitS+s5zWyiiJD5B0STWy5LXCj6i5yxQAAAGQAIiCNAAAAHAAAAAEAAAAAAAAAAAAAAAAAAAAAAAAAAQAAAAVuZXd0eAAAAAAAAAEAAAAAAAAAAAAAAACE4N7avBtJL576CIWTzGCbGPvSlVfMQAOjcYbSsSF2VAAAAAAF9eEAAAAAAAAAAAHqLnLFAAAAQFu7obEnMmrp+1Pnz/8o3IUIOWJ6rVTsJO1dAYapN3/zVjCNW3/JzgewGrKNWjPelF7BNRhk5lx93CFGdHDJ/Ac="
	tx, err = TransactionFromXDR(expectedUnsigned)
	assert.NoError(t, err)
	newTx, ok = tx.Transaction()
	assert.True(t, ok)
	_, ok = tx.FeeBump()
	assert.False(t, ok)

	txeB64, err = newSignedTransaction(
		TransactionParams{
			SourceAccount: &SimpleAccount{
				AccountID: newTx.SourceAccount().AccountID,
				Sequence:  newTx.SourceAccount().Sequence + 1,
			},
			IncrementSequenceNum: false,
			Operations:           newTx.Operations(),
			BaseFee:              newTx.BaseFee(),
			Memo:                 MemoText("newtx"),
			Timebounds:           newTx.Timebounds(),
		},
		network.TestNetworkPassphrase,
		kp0,
	)
	assert.NoError(t, err)
	assert.Equal(t, expectedSigned2, txeB64, "tx envelope should match")
}

func TestSignWithSecretKey(t *testing.T) {
	kp0 := newKeypair0()
	kp1 := newKeypair1()
	txSource := NewSimpleAccount(kp0.Address(), int64(9605939170639897))
	tx1Source := NewSimpleAccount(kp0.Address(), int64(9605939170639897))
	createAccount := CreateAccount{
		Destination:   "GCCOBXW2XQNUSL467IEILE6MMCNRR66SSVL4YQADUNYYNUVREF3FIV2Z",
		Amount:        "10",
		SourceAccount: kp1.Address(),
	}

	expected, err := newSignedTransaction(
		TransactionParams{
			SourceAccount:        &txSource,
			IncrementSequenceNum: true,
			Operations:           []Operation{&createAccount},
			BaseFee:              MinBaseFee,
			Timebounds:           NewInfiniteTimeout(),
		},
		network.TestNetworkPassphrase,
		kp0, kp1,
	)
	assert.NoError(t, err)

	tx1, err := NewTransaction(
		TransactionParams{
			SourceAccount:        &tx1Source,
			IncrementSequenceNum: true,
			Operations:           []Operation{&createAccount},
			BaseFee:              MinBaseFee,
			Timebounds:           NewInfiniteTimeout(),
		},
	)
	assert.NoError(t, err)

	tx1, err = tx1.SignWithKeyString(
		network.TestNetworkPassphrase,
		"SBPQUZ6G4FZNWFHKUWC5BEYWF6R52E3SEP7R3GWYSM2XTKGF5LNTWW4R", ""+
			"SBMSVD4KKELKGZXHBUQTIROWUAPQASDX7KEJITARP4VMZ6KLUHOGPTYW",
	)
	assert.NoError(t, err)

	actual, err := tx1.Base64()
	assert.NoError(t, err)
	assert.Equal(t, expected, actual, "base64 xdr should match")
}

func TestAddSignatureDecorated(t *testing.T) {
	kp0 := newKeypair0()
	kp1 := newKeypair1()
	txSource := NewSimpleAccount(kp0.Address(), int64(9605939170639897))
	tx1Source := NewSimpleAccount(kp0.Address(), int64(9605939170639897))
	createAccount := CreateAccount{
		Destination:   "GCCOBXW2XQNUSL467IEILE6MMCNRR66SSVL4YQADUNYYNUVREF3FIV2Z",
		Amount:        "10",
		SourceAccount: kp1.Address(),
	}

	expected, err := newSignedTransaction(
		TransactionParams{
			SourceAccount:        &txSource,
			IncrementSequenceNum: true,
			Operations:           []Operation{&createAccount},
			BaseFee:              MinBaseFee,
			Timebounds:           NewInfiniteTimeout(),
		},
		network.TestNetworkPassphrase,
		kp0, kp1,
	)
	assert.NoError(t, err)

	tx1, err := NewTransaction(
		TransactionParams{
			SourceAccount:        &tx1Source,
			IncrementSequenceNum: true,
			Operations:           []Operation{&createAccount},
			BaseFee:              MinBaseFee,
			Timebounds:           NewInfiniteTimeout(),
		},
	)
	assert.NoError(t, err)

	// Same if signatures added separately.
	{
<<<<<<< HEAD
		tx1sigs1, err := tx1.AddSignatureDecorated(
			xdr.DecoratedSignature{
				Hint: kp0.Hint(),
				Signature: func() xdr.Signature {
					sigBytes, err := base64.StdEncoding.DecodeString("TVogR6tbrWLnOc1BsP/j+Qrxpja2NWNgeRIwujECYscRdMG7AMtnb3dkCT7sqlbSM0TTzlRh7G+BcVocYBtqBw==")
=======
		var tx1sigs1 *Transaction
		tx1sigs1, err = tx1.AddSignatureDecorated(
			xdr.DecoratedSignature{
				Hint: kp0.Hint(),
				Signature: func() xdr.Signature {
					var sigBytes []byte
					sigBytes, err = base64.StdEncoding.DecodeString("TVogR6tbrWLnOc1BsP/j+Qrxpja2NWNgeRIwujECYscRdMG7AMtnb3dkCT7sqlbSM0TTzlRh7G+BcVocYBtqBw==")
>>>>>>> 117f8eb6
					if err != nil {
						require.NoError(t, err)
					}
					return xdr.Signature(sigBytes)
				}(),
			},
		)
		assert.NoError(t, err)
		tx1sigs1, err = tx1sigs1.AddSignatureDecorated(
			xdr.DecoratedSignature{
				Hint: kp1.Hint(),
				Signature: func() xdr.Signature {
<<<<<<< HEAD
					sigBytes, err := base64.StdEncoding.DecodeString("Iy77JteoW/FbeiuViZpgTyvrHP4BnBOeyVOjrdb5O/MpEMwcSlYXAkCBqPt4tBDil4jIcDDLhm7TsN6aUBkIBg==")
=======
					var sigBytes []byte
					sigBytes, err = base64.StdEncoding.DecodeString("Iy77JteoW/FbeiuViZpgTyvrHP4BnBOeyVOjrdb5O/MpEMwcSlYXAkCBqPt4tBDil4jIcDDLhm7TsN6aUBkIBg==")
>>>>>>> 117f8eb6
					if err != nil {
						require.NoError(t, err)
					}
					return xdr.Signature(sigBytes)
				}(),
			},
		)
		assert.NoError(t, err)
<<<<<<< HEAD
		actual, err := tx1sigs1.Base64()
=======
		var actual string
		actual, err = tx1sigs1.Base64()
>>>>>>> 117f8eb6
		assert.NoError(t, err)
		assert.Equal(t, expected, actual, "base64 xdr should match")
	}

	// Same if signatures added together.
	{
<<<<<<< HEAD
		tx1sigs2, err := tx1.AddSignatureDecorated(
			xdr.DecoratedSignature{
				Hint: kp0.Hint(),
				Signature: func() xdr.Signature {
					sigBytes, err := base64.StdEncoding.DecodeString("TVogR6tbrWLnOc1BsP/j+Qrxpja2NWNgeRIwujECYscRdMG7AMtnb3dkCT7sqlbSM0TTzlRh7G+BcVocYBtqBw==")
=======
		var tx1sigs2 *Transaction
		tx1sigs2, err = tx1.AddSignatureDecorated(
			xdr.DecoratedSignature{
				Hint: kp0.Hint(),
				Signature: func() xdr.Signature {
					var sigBytes []byte
					sigBytes, err = base64.StdEncoding.DecodeString("TVogR6tbrWLnOc1BsP/j+Qrxpja2NWNgeRIwujECYscRdMG7AMtnb3dkCT7sqlbSM0TTzlRh7G+BcVocYBtqBw==")
>>>>>>> 117f8eb6
					if err != nil {
						require.NoError(t, err)
					}
					return xdr.Signature(sigBytes)
				}(),
			},
			xdr.DecoratedSignature{
				Hint: kp1.Hint(),
				Signature: func() xdr.Signature {
<<<<<<< HEAD
					sigBytes, err := base64.StdEncoding.DecodeString("Iy77JteoW/FbeiuViZpgTyvrHP4BnBOeyVOjrdb5O/MpEMwcSlYXAkCBqPt4tBDil4jIcDDLhm7TsN6aUBkIBg==")
=======
					var sigBytes []byte
					sigBytes, err = base64.StdEncoding.DecodeString("Iy77JteoW/FbeiuViZpgTyvrHP4BnBOeyVOjrdb5O/MpEMwcSlYXAkCBqPt4tBDil4jIcDDLhm7TsN6aUBkIBg==")
>>>>>>> 117f8eb6
					if err != nil {
						require.NoError(t, err)
					}
					return xdr.Signature(sigBytes)
				}(),
			},
		)
		assert.NoError(t, err)
<<<<<<< HEAD
		actual, err := tx1sigs2.Base64()
=======
		var actual string
		actual, err = tx1sigs2.Base64()
>>>>>>> 117f8eb6
		assert.NoError(t, err)
		assert.Equal(t, expected, actual, "base64 xdr should match")
	}
}

func TestAddSignatureBase64(t *testing.T) {
	kp0 := newKeypair0()
	kp1 := newKeypair1()
	txSource := NewSimpleAccount(kp0.Address(), int64(9605939170639897))
	tx1Source := NewSimpleAccount(kp0.Address(), int64(9605939170639897))
	createAccount := CreateAccount{
		Destination:   "GCCOBXW2XQNUSL467IEILE6MMCNRR66SSVL4YQADUNYYNUVREF3FIV2Z",
		Amount:        "10",
		SourceAccount: kp1.Address(),
	}

	expected, err := newSignedTransaction(
		TransactionParams{
			SourceAccount:        &txSource,
			IncrementSequenceNum: true,
			Operations:           []Operation{&createAccount},
			BaseFee:              MinBaseFee,
			Timebounds:           NewInfiniteTimeout(),
		},
		network.TestNetworkPassphrase,
		kp0, kp1,
	)
	assert.NoError(t, err)

	tx1, err := NewTransaction(
		TransactionParams{
			SourceAccount:        &tx1Source,
			IncrementSequenceNum: true,
			Operations:           []Operation{&createAccount},
			BaseFee:              MinBaseFee,
			Timebounds:           NewInfiniteTimeout(),
		},
	)
	assert.NoError(t, err)

	tx1, err = tx1.AddSignatureBase64(
		network.TestNetworkPassphrase,
		"GDQNY3PBOJOKYZSRMK2S7LHHGWZIUISD4QORETLMXEWXBI7KFZZMKTL3",
		"TVogR6tbrWLnOc1BsP/j+Qrxpja2NWNgeRIwujECYscRdMG7AMtnb3dkCT7sqlbSM0TTzlRh7G+BcVocYBtqBw==",
	)
	assert.NoError(t, err)

	tx1, err = tx1.AddSignatureBase64(
		network.TestNetworkPassphrase,
		"GAS4V4O2B7DW5T7IQRPEEVCRXMDZESKISR7DVIGKZQYYV3OSQ5SH5LVP",
		"Iy77JteoW/FbeiuViZpgTyvrHP4BnBOeyVOjrdb5O/MpEMwcSlYXAkCBqPt4tBDil4jIcDDLhm7TsN6aUBkIBg==",
	)

	actual, err := tx1.Base64()
	assert.NoError(t, err)
	assert.Equal(t, expected, actual, "base64 xdr should match")
}

func TestReadChallengeTx_validSignedByServerAndClient(t *testing.T) {
	serverKP := newKeypair0()
	clientKP := newKeypair1()
	txSource := NewSimpleAccount(serverKP.Address(), -1)
	op := ManageData{
		SourceAccount: clientKP.Address(),
		Name:          "testanchor.stellar.org auth",
		Value:         []byte(base64.StdEncoding.EncodeToString(make([]byte, 48))),
	}
	webAuthDomainOp := ManageData{
		SourceAccount: serverKP.Address(),
		Name:          "web_auth_domain",
		Value:         []byte("testwebauth.stellar.org"),
	}

	tx, err := NewTransaction(
		TransactionParams{
			SourceAccount:        &txSource,
			IncrementSequenceNum: true,
			Operations:           []Operation{&op, &webAuthDomainOp},
			BaseFee:              MinBaseFee,
			Timebounds:           NewTimeout(1000),
		},
	)
	assert.NoError(t, err)

	tx, err = tx.Sign(network.TestNetworkPassphrase, serverKP, clientKP)
	assert.NoError(t, err)
	tx64, err := tx.Base64()
	require.NoError(t, err)
	readTx, readClientAccountID, _, err := ReadChallengeTx(tx64, serverKP.Address(), network.TestNetworkPassphrase, "testwebauth.stellar.org", []string{"testanchor.stellar.org"})
	assert.Equal(t, tx, readTx)
	assert.Equal(t, clientKP.Address(), readClientAccountID)
	assert.NoError(t, err)
}

func TestReadChallengeTx_validSignedByServer(t *testing.T) {
	serverKP := newKeypair0()
	clientKP := newKeypair1()
	txSource := NewSimpleAccount(serverKP.Address(), -1)
	op := ManageData{
		SourceAccount: clientKP.Address(),
		Name:          "testanchor.stellar.org auth",
		Value:         []byte(base64.StdEncoding.EncodeToString(make([]byte, 48))),
	}
	webAuthDomainOp := ManageData{
		SourceAccount: serverKP.Address(),
		Name:          "web_auth_domain",
		Value:         []byte("testwebauth.stellar.org"),
	}
	tx, err := NewTransaction(
		TransactionParams{
			SourceAccount:        &txSource,
			IncrementSequenceNum: true,
			Operations:           []Operation{&op, &webAuthDomainOp},
			BaseFee:              MinBaseFee,
			Timebounds:           NewTimeout(1000),
		},
	)
	assert.NoError(t, err)

	tx, err = tx.Sign(network.TestNetworkPassphrase, serverKP)
	assert.NoError(t, err)
	tx64, err := tx.Base64()
	require.NoError(t, err)
	readTx, readClientAccountID, _, err := ReadChallengeTx(tx64, serverKP.Address(), network.TestNetworkPassphrase, "testwebauth.stellar.org", []string{"testanchor.stellar.org"})
	assert.Equal(t, tx, readTx)
	assert.Equal(t, clientKP.Address(), readClientAccountID)
	assert.NoError(t, err)
}

func TestReadChallengeTx_invalidNotSignedByServer(t *testing.T) {
	serverKP := newKeypair0()
	clientKP := newKeypair1()
	txSource := NewSimpleAccount(serverKP.Address(), -1)
	op := ManageData{
		SourceAccount: clientKP.Address(),
		Name:          "testanchor.stellar.org auth",
		Value:         []byte(base64.StdEncoding.EncodeToString(make([]byte, 48))),
	}
	webAuthDomainOp := ManageData{
		SourceAccount: serverKP.Address(),
		Name:          "web_auth_domain",
		Value:         []byte("testwebauth.stellar.org"),
	}
	tx, err := NewTransaction(
		TransactionParams{
			SourceAccount:        &txSource,
			IncrementSequenceNum: true,
			Operations:           []Operation{&op, &webAuthDomainOp},
			BaseFee:              MinBaseFee,
			Timebounds:           NewTimeout(1000),
		},
	)
	assert.NoError(t, err)

	tx64, err := tx.Base64()
	require.NoError(t, err)
	readTx, readClientAccountID, _, err := ReadChallengeTx(tx64, serverKP.Address(), network.TestNetworkPassphrase, "testwebauth.stellar.org", []string{"testanchor.stellar.org"})
	assert.Equal(t, tx, readTx)
	assert.Equal(t, clientKP.Address(), readClientAccountID)
	assert.EqualError(t, err, "transaction not signed by "+serverKP.Address())
}

func TestReadChallengeTx_invalidCorrupted(t *testing.T) {
	serverKP := newKeypair0()
	clientKP := newKeypair1()
	txSource := NewSimpleAccount(serverKP.Address(), -1)
	op := ManageData{
		SourceAccount: clientKP.Address(),
		Name:          "testanchor.stellar.org auth",
		Value:         []byte(base64.StdEncoding.EncodeToString(make([]byte, 48))),
	}
	webAuthDomainOp := ManageData{
		SourceAccount: serverKP.Address(),
		Name:          "web_auth_domain",
		Value:         []byte("testwebauth.stellar.org"),
	}
	tx, err := NewTransaction(
		TransactionParams{
			SourceAccount:        &txSource,
			IncrementSequenceNum: true,
			Operations:           []Operation{&op, &webAuthDomainOp},
			BaseFee:              MinBaseFee,
			Timebounds:           NewTimeout(1000),
		},
	)
	assert.NoError(t, err)

	tx, err = tx.Sign(network.TestNetworkPassphrase, serverKP)
	assert.NoError(t, err)
	tx64, err := tx.Base64()
	require.NoError(t, err)
	tx64 = strings.ReplaceAll(tx64, "A", "B")
	readTx, readClientAccountID, _, err := ReadChallengeTx(tx64, serverKP.Address(), network.TestNetworkPassphrase, "testwebauth.stellar.org", []string{"testanchor.stellar.org"})
	assert.Nil(t, readTx)
	assert.Equal(t, "", readClientAccountID)
	assert.EqualError(
		t,
		err,
		"could not parse challenge: unable to unmarshal transaction envelope: "+
			"xdr:decode: switch '68174086' is not valid enum value for union",
	)
}

func TestReadChallengeTx_invalidServerAccountIDMismatch(t *testing.T) {
	serverKP := newKeypair0()
	clientKP := newKeypair1()
	txSource := NewSimpleAccount(newKeypair2().Address(), -1)
	op := ManageData{
		SourceAccount: clientKP.Address(),
		Name:          "testanchor.stellar.org auth",
		Value:         []byte(base64.StdEncoding.EncodeToString(make([]byte, 48))),
	}
	webAuthDomainOp := ManageData{
		SourceAccount: serverKP.Address(),
		Name:          "web_auth_domain",
		Value:         []byte("testwebauth.stellar.org"),
	}
	tx, err := NewTransaction(
		TransactionParams{
			SourceAccount:        &txSource,
			IncrementSequenceNum: true,
			Operations:           []Operation{&op, &webAuthDomainOp},
			BaseFee:              MinBaseFee,
			Timebounds:           NewTimeout(1000),
		},
	)
	assert.NoError(t, err)

	tx, err = tx.Sign(network.TestNetworkPassphrase, serverKP)
	assert.NoError(t, err)
	tx64, err := tx.Base64()
	require.NoError(t, err)
	readTx, readClientAccountID, _, err := ReadChallengeTx(tx64, serverKP.Address(), network.TestNetworkPassphrase, "testwebauth.stellar.org", []string{"testanchor.stellar.org"})
	assert.Equal(t, tx, readTx)
	assert.Equal(t, "", readClientAccountID)
	assert.EqualError(t, err, "transaction source account is not equal to server's account")
}

func TestReadChallengeTx_invalidSeqNoNotZero(t *testing.T) {
	serverKP := newKeypair0()
	clientKP := newKeypair1()
	txSource := NewSimpleAccount(serverKP.Address(), 1234)
	op := ManageData{
		SourceAccount: clientKP.Address(),
		Name:          "testanchor.stellar.org auth",
		Value:         []byte(base64.StdEncoding.EncodeToString(make([]byte, 48))),
	}
	webAuthDomainOp := ManageData{
		SourceAccount: serverKP.Address(),
		Name:          "web_auth_domain",
		Value:         []byte("testwebauth.stellar.org"),
	}
	tx, err := NewTransaction(
		TransactionParams{
			SourceAccount:        &txSource,
			IncrementSequenceNum: true,
			Operations:           []Operation{&op, &webAuthDomainOp},
			BaseFee:              MinBaseFee,
			Timebounds:           NewTimeout(1000),
		},
	)
	assert.NoError(t, err)

	tx, err = tx.Sign(network.TestNetworkPassphrase, serverKP)
	assert.NoError(t, err)
	tx64, err := tx.Base64()
	require.NoError(t, err)
	readTx, readClientAccountID, _, err := ReadChallengeTx(tx64, serverKP.Address(), network.TestNetworkPassphrase, "testwebauth.stellar.org", []string{"testanchor.stellar.org"})
	assert.Equal(t, tx, readTx)
	assert.Equal(t, "", readClientAccountID)
	assert.EqualError(t, err, "transaction sequence number must be 0")
}

func TestReadChallengeTx_invalidTimeboundsInfinite(t *testing.T) {
	serverKP := newKeypair0()
	clientKP := newKeypair1()
	txSource := NewSimpleAccount(serverKP.Address(), -1)
	op := ManageData{
		SourceAccount: clientKP.Address(),
		Name:          "testanchor.stellar.org auth",
		Value:         []byte(base64.StdEncoding.EncodeToString(make([]byte, 48))),
	}
	webAuthDomainOp := ManageData{
		SourceAccount: serverKP.Address(),
		Name:          "web_auth_domain",
		Value:         []byte("testwebauth.stellar.org"),
	}
	tx, err := NewTransaction(
		TransactionParams{
			SourceAccount:        &txSource,
			IncrementSequenceNum: true,
			Operations:           []Operation{&op, &webAuthDomainOp},
			BaseFee:              MinBaseFee,
			Timebounds:           NewInfiniteTimeout(),
		},
	)
	assert.NoError(t, err)

	tx, err = tx.Sign(network.TestNetworkPassphrase, serverKP)
	assert.NoError(t, err)
	tx64, err := tx.Base64()
	require.NoError(t, err)
	readTx, readClientAccountID, _, err := ReadChallengeTx(tx64, serverKP.Address(), network.TestNetworkPassphrase, "testwebauth.stellar.org", []string{"testanchor.stellar.org"})
	assert.Equal(t, tx, readTx)
	assert.Equal(t, "", readClientAccountID)
	assert.EqualError(t, err, "transaction requires non-infinite timebounds")
}

func TestReadChallengeTx_invalidTimeboundsOutsideRange(t *testing.T) {
	serverKP := newKeypair0()
	clientKP := newKeypair1()
	txSource := NewSimpleAccount(serverKP.Address(), -1)
	op := ManageData{
		SourceAccount: clientKP.Address(),
		Name:          "testanchor.stellar.org auth",
		Value:         []byte(base64.StdEncoding.EncodeToString(make([]byte, 48))),
	}
	webAuthDomainOp := ManageData{
		SourceAccount: serverKP.Address(),
		Name:          "web_auth_domain",
		Value:         []byte("testwebauth.stellar.org"),
	}
	tx, err := NewTransaction(
		TransactionParams{
			SourceAccount:        &txSource,
			IncrementSequenceNum: true,
			Operations:           []Operation{&op, &webAuthDomainOp},
			BaseFee:              MinBaseFee,
			Timebounds:           NewTimebounds(0, 100),
		},
	)
	assert.NoError(t, err)

	tx, err = tx.Sign(network.TestNetworkPassphrase, serverKP)
	assert.NoError(t, err)
	tx64, err := tx.Base64()
	require.NoError(t, err)
	readTx, readClientAccountID, _, err := ReadChallengeTx(tx64, serverKP.Address(), network.TestNetworkPassphrase, "testwebauth.stellar.org", []string{"testanchor.stellar.org"})
	assert.Equal(t, tx, readTx)
	assert.Equal(t, "", readClientAccountID)
	assert.Error(t, err)
	assert.Regexp(t, "transaction is not within range of the specified timebounds", err.Error())
}

func TestReadChallengeTx_invalidOperationWrongType(t *testing.T) {
	serverKP := newKeypair0()
	clientKP := newKeypair1()
	txSource := NewSimpleAccount(serverKP.Address(), -1)
	op := BumpSequence{
		SourceAccount: clientKP.Address(),
		BumpTo:        0,
	}
	tx, err := NewTransaction(
		TransactionParams{
			SourceAccount:        &txSource,
			IncrementSequenceNum: true,
			Operations:           []Operation{&op},
			BaseFee:              MinBaseFee,
			Timebounds:           NewTimeout(300),
		},
	)
	assert.NoError(t, err)

	tx, err = tx.Sign(network.TestNetworkPassphrase, serverKP)
	assert.NoError(t, err)
	tx64, err := tx.Base64()
	require.NoError(t, err)
	readTx, readClientAccountID, _, err := ReadChallengeTx(tx64, serverKP.Address(), network.TestNetworkPassphrase, "testwebauth.stellar.org", []string{"testanchor.stellar.org"})
	assert.Equal(t, tx, readTx)
	assert.Equal(t, "", readClientAccountID)
	assert.EqualError(t, err, "operation type should be manage_data")
}

func TestReadChallengeTx_invalidOperationNoSourceAccount(t *testing.T) {
	serverKP := newKeypair0()
	txSource := NewSimpleAccount(serverKP.Address(), -1)
	op := ManageData{
		Name:  "testanchor.stellar.org auth",
		Value: []byte(base64.StdEncoding.EncodeToString(make([]byte, 48))),
	}
	tx, err := NewTransaction(
		TransactionParams{
			SourceAccount:        &txSource,
			IncrementSequenceNum: true,
			Operations:           []Operation{&op},
			BaseFee:              MinBaseFee,
			Timebounds:           NewTimeout(300),
		},
	)
	assert.NoError(t, err)

	tx, err = tx.Sign(network.TestNetworkPassphrase, serverKP)
	assert.NoError(t, err)
	tx64, err := tx.Base64()
	require.NoError(t, err)
	_, _, _, err = ReadChallengeTx(tx64, serverKP.Address(), network.TestNetworkPassphrase, "testwebauth.stellar.org", []string{"testanchor.stellar.org"})
	assert.EqualError(t, err, "operation should have a source account")
}

func TestReadChallengeTx_invalidDataValueWrongEncodedLength(t *testing.T) {
	serverKP := newKeypair0()
	clientKP := newKeypair1()
	txSource := NewSimpleAccount(serverKP.Address(), -1)
	op := ManageData{
		SourceAccount: clientKP.Address(),
		Name:          "testanchor.stellar.org auth",
		Value:         []byte(base64.StdEncoding.EncodeToString(make([]byte, 45))),
	}
	webAuthDomainOp := ManageData{
		SourceAccount: serverKP.Address(),
		Name:          "web_auth_domain",
		Value:         []byte("testwebauth.stellar.org"),
	}
	tx, err := NewTransaction(
		TransactionParams{
			SourceAccount:        &txSource,
			IncrementSequenceNum: true,
			Operations:           []Operation{&op, &webAuthDomainOp},
			BaseFee:              MinBaseFee,
			Timebounds:           NewTimeout(300),
		},
	)
	assert.NoError(t, err)

	tx, err = tx.Sign(network.TestNetworkPassphrase, serverKP)
	assert.NoError(t, err)
	tx64, err := tx.Base64()
	require.NoError(t, err)
	readTx, readClientAccountID, _, err := ReadChallengeTx(tx64, serverKP.Address(), network.TestNetworkPassphrase, "testwebauth.stellar.org", []string{"testanchor.stellar.org"})
	assert.Equal(t, tx, readTx)
	assert.Equal(t, clientKP.Address(), readClientAccountID)
	assert.EqualError(t, err, "random nonce encoded as base64 should be 64 bytes long")
}

func TestReadChallengeTx_invalidDataValueCorruptBase64(t *testing.T) {
	serverKP := newKeypair0()
	clientKP := newKeypair1()
	txSource := NewSimpleAccount(serverKP.Address(), -1)
	op := ManageData{
		SourceAccount: clientKP.Address(),
		Name:          "testanchor.stellar.org auth",
		Value:         []byte("AAAAAAAAAAAAAAAAAAAAAAAAAAAAAAAAAAAAA?AAAAAAAAAAAAAAAAAAAAAAAAAA"),
	}
	webAuthDomainOp := ManageData{
		SourceAccount: serverKP.Address(),
		Name:          "web_auth_domain",
		Value:         []byte("testwebauth.stellar.org"),
	}
	tx, err := NewTransaction(
		TransactionParams{
			SourceAccount:        &txSource,
			IncrementSequenceNum: true,
			Operations:           []Operation{&op, &webAuthDomainOp},
			BaseFee:              MinBaseFee,
			Timebounds:           NewTimeout(300),
		},
	)
	assert.NoError(t, err)

	tx, err = tx.Sign(network.TestNetworkPassphrase, serverKP)
	assert.NoError(t, err)
	tx64, err := tx.Base64()
	require.NoError(t, err)
	readTx, readClientAccountID, _, err := ReadChallengeTx(tx64, serverKP.Address(), network.TestNetworkPassphrase, "testwebauth.stellar.org", []string{"testanchor.stellar.org"})
	assert.Equal(t, tx, readTx)
	assert.Equal(t, clientKP.Address(), readClientAccountID)
	assert.EqualError(t, err, "failed to decode random nonce provided in manage_data operation: illegal base64 data at input byte 37")
}

func TestReadChallengeTx_invalidDataValueWrongByteLength(t *testing.T) {
	serverKP := newKeypair0()
	clientKP := newKeypair1()
	txSource := NewSimpleAccount(serverKP.Address(), -1)
	op := ManageData{
		SourceAccount: clientKP.Address(),
		Name:          "testanchor.stellar.org auth",
		Value:         []byte(base64.StdEncoding.EncodeToString(make([]byte, 47))),
	}
	webAuthDomainOp := ManageData{
		SourceAccount: serverKP.Address(),
		Name:          "web_auth_domain",
		Value:         []byte("testwebauth.stellar.org"),
	}
	tx, err := NewTransaction(
		TransactionParams{
			SourceAccount:        &txSource,
			IncrementSequenceNum: true,
			Operations:           []Operation{&op, &webAuthDomainOp},
			BaseFee:              MinBaseFee,
			Timebounds:           NewTimeout(1000),
		},
	)
	assert.NoError(t, err)

	tx, err = tx.Sign(network.TestNetworkPassphrase, serverKP)
	assert.NoError(t, err)
	tx64, err := tx.Base64()
	assert.NoError(t, err)

	readTx, readClientAccountID, _, err := ReadChallengeTx(tx64, serverKP.Address(), network.TestNetworkPassphrase, "testwebauth.stellar.org", []string{"testanchor.stellar.org"})
	assert.Equal(t, tx, readTx)
	assert.Equal(t, clientKP.Address(), readClientAccountID)
	assert.EqualError(t, err, "random nonce before encoding as base64 should be 48 bytes long")
}

func TestReadChallengeTx_acceptsV0AndV1Transactions(t *testing.T) {
	kp0 := newKeypair0()
	tx, err := BuildChallengeTx(
		kp0.Seed(),
		kp0.Address(),
		"testwebauth.stellar.org",
		"testanchor.stellar.org",
		network.TestNetworkPassphrase,
		time.Hour,
	)
	assert.NoError(t, err)

	originalHash, err := tx.HashHex(network.TestNetworkPassphrase)
	assert.NoError(t, err)

	v1Challenge, err := marshallBase64(tx.envelope, tx.Signatures())
	assert.NoError(t, err)

	convertToV0(tx)
	v0Challenge, err := marshallBase64(tx.envelope, tx.Signatures())
	assert.NoError(t, err)

	for _, challenge := range []string{v1Challenge, v0Challenge} {
		parsedTx, clientAccountID, _, err := ReadChallengeTx(
			challenge,
			kp0.Address(),
			network.TestNetworkPassphrase,
			"testwebauth.stellar.org",
			[]string{"testanchor.stellar.org"},
		)
		assert.NoError(t, err)

		assert.Equal(t, kp0.Address(), clientAccountID)

		hash, err := parsedTx.HashHex(network.TestNetworkPassphrase)
		assert.NoError(t, err)
		assert.Equal(t, originalHash, hash)
	}
}

func TestReadChallengeTx_forbidsFeeBumpTransactions(t *testing.T) {
	kp0 := newKeypair0()
	tx, err := BuildChallengeTx(
		kp0.Seed(),
		kp0.Address(),
		"testwebauth.stellar.org",
		"testanchor.stellar.org",
		network.TestNetworkPassphrase,
		time.Hour,
	)
	assert.NoError(t, err)

	kp1 := newKeypair1()
	feeBumpTx, err := NewFeeBumpTransaction(
		FeeBumpTransactionParams{
			Inner:      tx,
			FeeAccount: kp1.Address(),
			BaseFee:    3 * MinBaseFee,
		},
	)
	assert.NoError(t, err)

	feeBumpTx, err = feeBumpTx.Sign(network.TestNetworkPassphrase, kp1)
	assert.NoError(t, err)

	challenge, err := feeBumpTx.Base64()
	assert.NoError(t, err)
	_, _, _, err = ReadChallengeTx(
		challenge,
		kp0.Address(),
		network.TestNetworkPassphrase,
		"testwebauth.stellar.org",
		[]string{"testanchor.stellar.org"},
	)
	assert.EqualError(t, err, "challenge cannot be a fee bump transaction")
}

func TestReadChallengeTx_forbidsMuxedAccounts(t *testing.T) {
	kp0 := newKeypair0()
	tx, err := BuildChallengeTx(
		kp0.Seed(),
		kp0.Address(),
		"testwebauth.stellar.org",
		"testanchor.stellar.org",
		network.TestNetworkPassphrase,
		time.Hour,
	)

	env := tx.ToXDR()
	assert.NoError(t, err)
	aid := xdr.MustAddress(kp0.Address())
	muxedAccount := xdr.MuxedAccount{
		Type: xdr.CryptoKeyTypeKeyTypeMuxedEd25519,
		Med25519: &xdr.MuxedAccountMed25519{
			Id:      0xcafebabe,
			Ed25519: *aid.Ed25519,
		},
	}
	*env.V1.Tx.Operations[0].SourceAccount = muxedAccount

	challenge, err := marshallBase64(env, env.Signatures())
	assert.NoError(t, err)

	_, _, _, err = ReadChallengeTx(
		challenge,
		kp0.Address(),
		network.TestNetworkPassphrase,
		"testwebauth.stellar.org",
		[]string{"testanchor.stellar.org"},
	)
	errorMessage := "only valid Ed25519 accounts are allowed in challenge transactions"
	assert.Contains(t, err.Error(), errorMessage)
}

func TestReadChallengeTx_doesVerifyHomeDomainFailure(t *testing.T) {
	serverKP := newKeypair0()
	clientKP := newKeypair1()
	txSource := NewSimpleAccount(serverKP.Address(), -1)
	op := ManageData{
		SourceAccount: clientKP.Address(),
		Name:          "testanchor.stellar.org auth",
		Value:         []byte(base64.StdEncoding.EncodeToString(make([]byte, 48))),
	}
	webAuthDomainOp := ManageData{
		SourceAccount: serverKP.Address(),
		Name:          "web_auth_domain",
		Value:         []byte("testwebauth.stellar.org"),
	}
	tx, err := NewTransaction(
		TransactionParams{
			SourceAccount:        &txSource,
			IncrementSequenceNum: true,
			Operations:           []Operation{&op, &webAuthDomainOp},
			BaseFee:              MinBaseFee,
			Timebounds:           NewTimeout(1000),
		},
	)
	assert.NoError(t, err)

	tx, err = tx.Sign(network.TestNetworkPassphrase, serverKP)
	assert.NoError(t, err)
	tx64, err := tx.Base64()
	require.NoError(t, err)
	_, _, _, err = ReadChallengeTx(tx64, serverKP.Address(), network.TestNetworkPassphrase, "testwebauth.stellar.org", []string{"willfail"})
	assert.EqualError(t, err, "operation key does not match any homeDomains passed (key=\"testanchor.stellar.org auth\", homeDomains=[willfail])")
}

func TestReadChallengeTx_doesVerifyHomeDomainSuccess(t *testing.T) {
	serverKP := newKeypair0()
	clientKP := newKeypair1()
	txSource := NewSimpleAccount(serverKP.Address(), -1)
	op := ManageData{
		SourceAccount: clientKP.Address(),
		Name:          "testanchor.stellar.org auth",
		Value:         []byte(base64.StdEncoding.EncodeToString(make([]byte, 48))),
	}
	webAuthDomainOp := ManageData{
		SourceAccount: serverKP.Address(),
		Name:          "web_auth_domain",
		Value:         []byte("testwebauth.stellar.org"),
	}
	tx, err := NewTransaction(
		TransactionParams{
			SourceAccount:        &txSource,
			IncrementSequenceNum: true,
			Operations:           []Operation{&op, &webAuthDomainOp},
			BaseFee:              MinBaseFee,
			Timebounds:           NewTimeout(1000),
		},
	)
	assert.NoError(t, err)

	tx, err = tx.Sign(network.TestNetworkPassphrase, serverKP)
	assert.NoError(t, err)
	tx64, err := tx.Base64()
	require.NoError(t, err)
	_, _, _, err = ReadChallengeTx(tx64, serverKP.Address(), network.TestNetworkPassphrase, "testwebauth.stellar.org", []string{"testanchor.stellar.org"})
	assert.Equal(t, nil, err)
}

func TestReadChallengeTx_allowsAdditionalManageDataOpsWithSourceAccountSetToServerAccount(t *testing.T) {
	serverKP := newKeypair0()
	clientKP := newKeypair1()
	txSource := NewSimpleAccount(serverKP.Address(), -1)
	op1 := ManageData{
		SourceAccount: clientKP.Address(),
		Name:          "testanchor.stellar.org auth",
		Value:         []byte(base64.StdEncoding.EncodeToString(make([]byte, 48))),
	}
	op2 := ManageData{
		SourceAccount: txSource.AccountID,
		Name:          "testanchor.stellar.org auth",
		Value:         []byte("a value"),
	}
	webAuthDomainOp := ManageData{
		SourceAccount: serverKP.Address(),
		Name:          "web_auth_domain",
		Value:         []byte("testwebauth.stellar.org"),
	}
	tx, err := NewTransaction(
		TransactionParams{
			SourceAccount:        &txSource,
			IncrementSequenceNum: true,
			Operations:           []Operation{&op1, &op2, &webAuthDomainOp},
			BaseFee:              MinBaseFee,
			Timebounds:           NewTimeout(1000),
		},
	)
	assert.NoError(t, err)

	tx, err = tx.Sign(network.TestNetworkPassphrase, serverKP)
	assert.NoError(t, err)
	tx64, err := tx.Base64()
	require.NoError(t, err)
	readTx, readClientAccountID, _, err := ReadChallengeTx(tx64, serverKP.Address(), network.TestNetworkPassphrase, "testwebauth.stellar.org", []string{"testanchor.stellar.org"})
	assert.Equal(t, tx, readTx)
	assert.Equal(t, clientKP.Address(), readClientAccountID)
	assert.NoError(t, err)
}

func TestReadChallengeTx_disallowsAdditionalManageDataOpsWithoutSourceAccountSetToServerAccount(t *testing.T) {
	serverKP := newKeypair0()
	clientKP := newKeypair1()
	txSource := NewSimpleAccount(serverKP.Address(), -1)
	op1 := ManageData{
		SourceAccount: clientKP.Address(),
		Name:          "testanchor.stellar.org auth",
		Value:         []byte(base64.StdEncoding.EncodeToString(make([]byte, 48))),
	}
	op2 := ManageData{
		SourceAccount: clientKP.Address(),
		Name:          "a key",
		Value:         []byte("a value"),
	}
	webAuthDomainOp := ManageData{
		SourceAccount: serverKP.Address(),
		Name:          "web_auth_domain",
		Value:         []byte("testwebauth.stellar.org"),
	}
	tx, err := NewTransaction(
		TransactionParams{
			SourceAccount:        &txSource,
			IncrementSequenceNum: true,
			Operations:           []Operation{&op1, &op2, &webAuthDomainOp},
			BaseFee:              MinBaseFee,
			Timebounds:           NewTimeout(1000),
		},
	)
	assert.NoError(t, err)

	tx, err = tx.Sign(network.TestNetworkPassphrase, serverKP)
	assert.NoError(t, err)
	tx64, err := tx.Base64()
	require.NoError(t, err)
	_, _, _, err = ReadChallengeTx(tx64, serverKP.Address(), network.TestNetworkPassphrase, "testwebauth.stellar.org", []string{"testanchor.stellar.org"})
	assert.EqualError(t, err, "subsequent operations are unrecognized")
}

func TestReadChallengeTx_disallowsAdditionalOpsOfOtherTypes(t *testing.T) {
	serverKP := newKeypair0()
	clientKP := newKeypair1()
	txSource := NewSimpleAccount(serverKP.Address(), -1)
	op1 := ManageData{
		SourceAccount: clientKP.Address(),
		Name:          "testanchor.stellar.org auth",
		Value:         []byte(base64.StdEncoding.EncodeToString(make([]byte, 48))),
	}
	op2 := BumpSequence{
		SourceAccount: txSource.AccountID,
		BumpTo:        0,
	}
	webAuthDomainOp := ManageData{
		SourceAccount: serverKP.Address(),
		Name:          "web_auth_domain",
		Value:         []byte("testwebauth.stellar.org"),
	}
	tx, err := NewTransaction(
		TransactionParams{
			SourceAccount:        &txSource,
			IncrementSequenceNum: true,
			Operations:           []Operation{&op1, &op2, &webAuthDomainOp},
			BaseFee:              MinBaseFee,
			Timebounds:           NewTimeout(300),
		},
	)
	assert.NoError(t, err)

	tx, err = tx.Sign(network.TestNetworkPassphrase, serverKP)
	assert.NoError(t, err)
	tx64, err := tx.Base64()
	require.NoError(t, err)
	readTx, readClientAccountID, _, err := ReadChallengeTx(tx64, serverKP.Address(), network.TestNetworkPassphrase, "testwebauth.stellar.org", []string{"testanchor.stellar.org"})
	assert.Equal(t, tx, readTx)
	assert.Equal(t, clientKP.Address(), readClientAccountID)
	assert.EqualError(t, err, "operation type should be manage_data")
}

func TestReadChallengeTx_matchesHomeDomain(t *testing.T) {
	serverKP := newKeypair0()
	clientKP := newKeypair1()
	txSource := NewSimpleAccount(serverKP.Address(), -1)
	op1 := ManageData{
		SourceAccount: clientKP.Address(),
		Name:          "testanchor.stellar.org auth",
		Value:         []byte(base64.StdEncoding.EncodeToString(make([]byte, 48))),
	}
	webAuthDomainOp := ManageData{
		SourceAccount: serverKP.Address(),
		Name:          "web_auth_domain",
		Value:         []byte("testwebauth.stellar.org"),
	}
	tx, err := NewTransaction(
		TransactionParams{
			SourceAccount:        &txSource,
			IncrementSequenceNum: true,
			Operations:           []Operation{&op1, &webAuthDomainOp},
			BaseFee:              MinBaseFee,
			Timebounds:           NewTimeout(300),
		},
	)
	assert.NoError(t, err)
	tx, err = tx.Sign(network.TestNetworkPassphrase, serverKP)
	assert.NoError(t, err)
	tx64, err := tx.Base64()
	require.NoError(t, err)
	_, _, matchedHomeDomain, err := ReadChallengeTx(tx64, serverKP.Address(), network.TestNetworkPassphrase, "testwebauth.stellar.org", []string{"testanchor.stellar.org"})
	require.NoError(t, err)
	assert.Equal(t, matchedHomeDomain, "testanchor.stellar.org")
}

func TestReadChallengeTx_doesNotMatchHomeDomain(t *testing.T) {
	serverKP := newKeypair0()
	clientKP := newKeypair1()
	txSource := NewSimpleAccount(serverKP.Address(), -1)
	op1 := ManageData{
		SourceAccount: clientKP.Address(),
		Name:          "testanchor.stellar.org auth",
		Value:         []byte(base64.StdEncoding.EncodeToString(make([]byte, 48))),
	}
	webAuthDomainOp := ManageData{
		SourceAccount: serverKP.Address(),
		Name:          "web_auth_domain",
		Value:         []byte("testwebauth.stellar.org"),
	}
	tx, err := NewTransaction(
		TransactionParams{
			SourceAccount:        &txSource,
			IncrementSequenceNum: true,
			Operations:           []Operation{&op1, &webAuthDomainOp},
			BaseFee:              MinBaseFee,
			Timebounds:           NewTimeout(300),
		},
	)
	assert.NoError(t, err)
	tx, err = tx.Sign(network.TestNetworkPassphrase, serverKP)
	assert.NoError(t, err)
	tx64, err := tx.Base64()
	require.NoError(t, err)
	_, _, matchedHomeDomain, err := ReadChallengeTx(tx64, serverKP.Address(), network.TestNetworkPassphrase, "testwebauth.stellar.org", []string{"not", "going", "to", "match"})
	assert.Equal(t, matchedHomeDomain, "")
	assert.EqualError(t, err, "operation key does not match any homeDomains passed (key=\"testanchor.stellar.org auth\", homeDomains=[not going to match])")
}

func TestReadChallengeTx_validWhenWebAuthDomainMissing(t *testing.T) {
	serverKP := newKeypair0()
	clientKP := newKeypair1()
	txSource := NewSimpleAccount(serverKP.Address(), -1)
	op1 := ManageData{
		SourceAccount: clientKP.Address(),
		Name:          "testanchor.stellar.org auth",
		Value:         []byte(base64.StdEncoding.EncodeToString(make([]byte, 48))),
	}
	tx, err := NewTransaction(
		TransactionParams{
			SourceAccount:        &txSource,
			IncrementSequenceNum: true,
			Operations:           []Operation{&op1},
			BaseFee:              MinBaseFee,
			Timebounds:           NewTimeout(300),
		},
	)
	assert.NoError(t, err)
	tx, err = tx.Sign(network.TestNetworkPassphrase, serverKP)
	assert.NoError(t, err)
	tx64, err := tx.Base64()
	require.NoError(t, err)
	_, _, _, err = ReadChallengeTx(tx64, serverKP.Address(), network.TestNetworkPassphrase, "testwebauth.stellar.org", []string{"testanchor.stellar.org"})
	assert.NoError(t, err)
}

func TestReadChallengeTx_invalidWebAuthDomainSourceAccount(t *testing.T) {
	serverKP := newKeypair0()
	clientKP := newKeypair1()
	txSource := NewSimpleAccount(serverKP.Address(), -1)
	op1 := ManageData{
		SourceAccount: clientKP.Address(),
		Name:          "testanchor.stellar.org auth",
		Value:         []byte(base64.StdEncoding.EncodeToString(make([]byte, 48))),
	}
	webAuthDomainOp := ManageData{
		SourceAccount: clientKP.Address(),
		Name:          "web_auth_domain",
		Value:         []byte("testwebauth.stellar.org"),
	}
	tx, err := NewTransaction(
		TransactionParams{
			SourceAccount:        &txSource,
			IncrementSequenceNum: true,
			Operations:           []Operation{&op1, &webAuthDomainOp},
			BaseFee:              MinBaseFee,
			Timebounds:           NewTimeout(300),
		},
	)
	assert.NoError(t, err)
	tx, err = tx.Sign(network.TestNetworkPassphrase, serverKP)
	assert.NoError(t, err)
	tx64, err := tx.Base64()
	require.NoError(t, err)
	_, _, _, err = ReadChallengeTx(tx64, serverKP.Address(), network.TestNetworkPassphrase, "testwebauth.stellar.org", []string{"testanchor.stellar.org"})
	assert.EqualError(t, err, `web auth domain operation must have server source account`)
}

func TestReadChallengeTx_invalidWebAuthDomain(t *testing.T) {
	serverKP := newKeypair0()
	clientKP := newKeypair1()
	txSource := NewSimpleAccount(serverKP.Address(), -1)
	op1 := ManageData{
		SourceAccount: clientKP.Address(),
		Name:          "testanchor.stellar.org auth",
		Value:         []byte(base64.StdEncoding.EncodeToString(make([]byte, 48))),
	}
	webAuthDomainOp := ManageData{
		SourceAccount: serverKP.Address(),
		Name:          "web_auth_domain",
		Value:         []byte("testwebauth.example.org"),
	}
	tx, err := NewTransaction(
		TransactionParams{
			SourceAccount:        &txSource,
			IncrementSequenceNum: true,
			Operations:           []Operation{&op1, &webAuthDomainOp},
			BaseFee:              MinBaseFee,
			Timebounds:           NewTimeout(300),
		},
	)
	assert.NoError(t, err)
	tx, err = tx.Sign(network.TestNetworkPassphrase, serverKP)
	assert.NoError(t, err)
	tx64, err := tx.Base64()
	require.NoError(t, err)
	_, _, _, err = ReadChallengeTx(tx64, serverKP.Address(), network.TestNetworkPassphrase, "testwebauth.stellar.org", []string{"testanchor.stellar.org"})
	assert.EqualError(t, err, `web auth domain operation value is "testwebauth.example.org" but expect "testwebauth.stellar.org"`)
}

func TestVerifyChallengeTxThreshold_invalidServer(t *testing.T) {
	serverKP := newKeypair0()
	clientKP := newKeypair1()
	txSource := NewSimpleAccount(serverKP.Address(), -1)
	op := ManageData{
		SourceAccount: clientKP.Address(),
		Name:          "testanchor.stellar.org auth",
		Value:         []byte(base64.StdEncoding.EncodeToString(make([]byte, 48))),
	}
	webAuthDomainOp := ManageData{
		SourceAccount: serverKP.Address(),
		Name:          "web_auth_domain",
		Value:         []byte("testwebauth.stellar.org"),
	}

	tx64, err := newSignedTransaction(
		TransactionParams{
			SourceAccount:        &txSource,
			IncrementSequenceNum: true,
			Operations:           []Operation{&op, &webAuthDomainOp},
			BaseFee:              MinBaseFee,
			Timebounds:           NewTimeout(1000),
		},
		network.TestNetworkPassphrase,
		clientKP,
	)
	assert.NoError(t, err)

	threshold := Threshold(1)
	signerSummary := SignerSummary{
		clientKP.Address(): 1,
	}
	signersFound, err := VerifyChallengeTxThreshold(tx64, serverKP.Address(), network.TestNetworkPassphrase, "testwebauth.stellar.org", []string{"testanchor.stellar.org"}, threshold, signerSummary)
	assert.Empty(t, signersFound)
	assert.EqualError(t, err, "transaction not signed by "+serverKP.Address())
}

func TestVerifyChallengeTxThreshold_validServerAndClientKeyMeetingThreshold(t *testing.T) {
	serverKP := newKeypair0()
	clientKP := newKeypair1()
	txSource := NewSimpleAccount(serverKP.Address(), -1)
	op := ManageData{
		SourceAccount: clientKP.Address(),
		Name:          "testanchor.stellar.org auth",
		Value:         []byte(base64.StdEncoding.EncodeToString(make([]byte, 48))),
	}
	webAuthDomainOp := ManageData{
		SourceAccount: serverKP.Address(),
		Name:          "web_auth_domain",
		Value:         []byte("testwebauth.stellar.org"),
	}
	tx64, err := newSignedTransaction(
		TransactionParams{
			SourceAccount:        &txSource,
			IncrementSequenceNum: true,
			Operations:           []Operation{&op, &webAuthDomainOp},
			BaseFee:              MinBaseFee,
			Timebounds:           NewTimeout(1000),
		},
		network.TestNetworkPassphrase,
		serverKP, clientKP,
	)
	assert.NoError(t, err)

	threshold := Threshold(1)
	signerSummary := SignerSummary{
		clientKP.Address(): 1,
	}
	wantSigners := []string{
		clientKP.Address(),
	}

	signersFound, err := VerifyChallengeTxThreshold(tx64, serverKP.Address(), network.TestNetworkPassphrase, "testwebauth.stellar.org", []string{"testanchor.stellar.org"}, threshold, signerSummary)
	assert.ElementsMatch(t, wantSigners, signersFound)
	assert.NoError(t, err)
}

func TestVerifyChallengeTxThreshold_validServerAndMultipleClientKeyMeetingThreshold(t *testing.T) {
	serverKP := newKeypair0()
	clientKP1 := newKeypair1()
	clientKP2 := newKeypair2()
	txSource := NewSimpleAccount(serverKP.Address(), -1)
	op := ManageData{
		SourceAccount: clientKP1.Address(),
		Name:          "testanchor.stellar.org auth",
		Value:         []byte(base64.StdEncoding.EncodeToString(make([]byte, 48))),
	}
	webAuthDomainOp := ManageData{
		SourceAccount: serverKP.Address(),
		Name:          "web_auth_domain",
		Value:         []byte("testwebauth.stellar.org"),
	}
	tx64, err := newSignedTransaction(
		TransactionParams{
			SourceAccount:        &txSource,
			IncrementSequenceNum: true,
			Operations:           []Operation{&op, &webAuthDomainOp},
			BaseFee:              MinBaseFee,
			Timebounds:           NewTimeout(1000),
		},
		network.TestNetworkPassphrase,
		serverKP, clientKP1, clientKP2,
	)
	assert.NoError(t, err)

	threshold := Threshold(3)
	signerSummary := map[string]int32{
		clientKP1.Address(): 1,
		clientKP2.Address(): 2,
	}
	wantSigners := []string{
		clientKP1.Address(),
		clientKP2.Address(),
	}

	signersFound, err := VerifyChallengeTxThreshold(tx64, serverKP.Address(), network.TestNetworkPassphrase, "testwebauth.stellar.org", []string{"testanchor.stellar.org"}, threshold, signerSummary)
	assert.ElementsMatch(t, wantSigners, signersFound)
	assert.NoError(t, err)
}

func TestVerifyChallengeTxThreshold_validServerAndMultipleClientKeyMeetingThresholdSomeUnused(t *testing.T) {
	serverKP := newKeypair0()
	clientKP1 := newKeypair1()
	clientKP2 := newKeypair2()
	clientKP3 := keypair.MustRandom()
	txSource := NewSimpleAccount(serverKP.Address(), -1)
	op := ManageData{
		SourceAccount: clientKP1.Address(),
		Name:          "testanchor.stellar.org auth",
		Value:         []byte(base64.StdEncoding.EncodeToString(make([]byte, 48))),
	}
	webAuthDomainOp := ManageData{
		SourceAccount: serverKP.Address(),
		Name:          "web_auth_domain",
		Value:         []byte("testwebauth.stellar.org"),
	}
	threshold := Threshold(3)
	signerSummary := SignerSummary{
		clientKP1.Address(): 1,
		clientKP2.Address(): 2,
		clientKP3.Address(): 2,
	}
	wantSigners := []string{
		clientKP1.Address(),
		clientKP2.Address(),
	}

	tx64, err := newSignedTransaction(
		TransactionParams{
			SourceAccount:        &txSource,
			IncrementSequenceNum: true,
			Operations:           []Operation{&op, &webAuthDomainOp},
			BaseFee:              MinBaseFee,
			Timebounds:           NewTimeout(1000),
		},
		network.TestNetworkPassphrase,
		serverKP, clientKP1, clientKP2,
	)
	assert.NoError(t, err)

	signersFound, err := VerifyChallengeTxThreshold(tx64, serverKP.Address(), network.TestNetworkPassphrase, "testwebauth.stellar.org", []string{"testanchor.stellar.org"}, threshold, signerSummary)
	assert.ElementsMatch(t, wantSigners, signersFound)
	assert.NoError(t, err)
}

func TestVerifyChallengeTxThreshold_validServerAndMultipleClientKeyMeetingThresholdSomeUnusedIgnorePreauthTxHashAndXHash(t *testing.T) {
	serverKP := newKeypair0()
	clientKP1 := newKeypair1()
	clientKP2 := newKeypair2()
	clientKP3 := keypair.MustRandom()
	preauthTxHash := "TAQCSRX2RIDJNHFIFHWD63X7D7D6TRT5Y2S6E3TEMXTG5W3OECHZ2OG4"
	xHash := "XDRPF6NZRR7EEVO7ESIWUDXHAOMM2QSKIQQBJK6I2FB7YKDZES5UCLWD"
	unknownSignerType := "?ARPF6NZRR7EEVO7ESIWUDXHAOMM2QSKIQQBJK6I2FB7YKDZES5UCLWD"
	txSource := NewSimpleAccount(serverKP.Address(), -1)
	op := ManageData{
		SourceAccount: clientKP1.Address(),
		Name:          "testanchor.stellar.org auth",
		Value:         []byte(base64.StdEncoding.EncodeToString(make([]byte, 48))),
	}
	webAuthDomainOp := ManageData{
		SourceAccount: serverKP.Address(),
		Name:          "web_auth_domain",
		Value:         []byte("testwebauth.stellar.org"),
	}
	threshold := Threshold(3)
	signerSummary := SignerSummary{
		clientKP1.Address(): 1,
		clientKP2.Address(): 2,
		clientKP3.Address(): 2,
		preauthTxHash:       10,
		xHash:               10,
		unknownSignerType:   10,
	}
	wantSigners := []string{
		clientKP1.Address(),
		clientKP2.Address(),
	}

	tx64, err := newSignedTransaction(
		TransactionParams{
			SourceAccount:        &txSource,
			IncrementSequenceNum: true,
			Operations:           []Operation{&op, &webAuthDomainOp},
			BaseFee:              MinBaseFee,
			Timebounds:           NewTimeout(1000),
		},
		network.TestNetworkPassphrase,
		serverKP, clientKP1, clientKP2,
	)
	assert.NoError(t, err)

	signersFound, err := VerifyChallengeTxThreshold(tx64, serverKP.Address(), network.TestNetworkPassphrase, "testwebauth.stellar.org", []string{"testanchor.stellar.org"}, threshold, signerSummary)
	assert.ElementsMatch(t, wantSigners, signersFound)
	assert.NoError(t, err)
}

func TestVerifyChallengeTxThreshold_invalidServerAndMultipleClientKeyNotMeetingThreshold(t *testing.T) {
	serverKP := newKeypair0()
	clientKP1 := newKeypair1()
	clientKP2 := newKeypair2()
	clientKP3 := keypair.MustRandom()
	txSource := NewSimpleAccount(serverKP.Address(), -1)
	op := ManageData{
		SourceAccount: clientKP1.Address(),
		Name:          "testanchor.stellar.org auth",
		Value:         []byte(base64.StdEncoding.EncodeToString(make([]byte, 48))),
	}
	webAuthDomainOp := ManageData{
		SourceAccount: serverKP.Address(),
		Name:          "web_auth_domain",
		Value:         []byte("testwebauth.stellar.org"),
	}
	threshold := Threshold(10)
	signerSummary := SignerSummary{
		clientKP1.Address(): 1,
		clientKP2.Address(): 2,
		clientKP3.Address(): 2,
	}

	tx64, err := newSignedTransaction(
		TransactionParams{
			SourceAccount:        &txSource,
			IncrementSequenceNum: true,
			Operations:           []Operation{&op, &webAuthDomainOp},
			BaseFee:              MinBaseFee,
			Timebounds:           NewTimeout(1000),
		},
		network.TestNetworkPassphrase,
		serverKP, clientKP1, clientKP2,
	)
	assert.NoError(t, err)

	_, err = VerifyChallengeTxThreshold(tx64, serverKP.Address(), network.TestNetworkPassphrase, "testwebauth.stellar.org", []string{"testanchor.stellar.org"}, threshold, signerSummary)
	assert.EqualError(t, err, "signers with weight 3 do not meet threshold 10")
}

func TestVerifyChallengeTxThreshold_invalidClientKeyUnrecognized(t *testing.T) {
	serverKP := newKeypair0()
	clientKP1 := newKeypair1()
	clientKP2 := newKeypair2()
	clientKP3 := keypair.MustRandom()
	txSource := NewSimpleAccount(serverKP.Address(), -1)
	op := ManageData{
		SourceAccount: clientKP1.Address(),
		Name:          "testanchor.stellar.org auth",
		Value:         []byte(base64.StdEncoding.EncodeToString(make([]byte, 48))),
	}
	webAuthDomainOp := ManageData{
		SourceAccount: serverKP.Address(),
		Name:          "web_auth_domain",
		Value:         []byte("testwebauth.stellar.org"),
	}
	threshold := Threshold(10)
	signerSummary := map[string]int32{
		clientKP1.Address(): 1,
		clientKP2.Address(): 2,
	}

	tx64, err := newSignedTransaction(
		TransactionParams{
			SourceAccount:        &txSource,
			IncrementSequenceNum: true,
			Operations:           []Operation{&op, &webAuthDomainOp},
			BaseFee:              MinBaseFee,
			Timebounds:           NewTimeout(1000),
		},
		network.TestNetworkPassphrase,
		serverKP, clientKP1, clientKP2, clientKP3,
	)
	assert.NoError(t, err)

	_, err = VerifyChallengeTxThreshold(tx64, serverKP.Address(), network.TestNetworkPassphrase, "testwebauth.stellar.org", []string{"testanchor.stellar.org"}, threshold, signerSummary)
	assert.EqualError(t, err, "transaction has unrecognized signatures")
}

func TestVerifyChallengeTxThreshold_invalidNoSigners(t *testing.T) {
	serverKP := newKeypair0()
	clientKP1 := newKeypair1()
	clientKP2 := newKeypair2()
	clientKP3 := keypair.MustRandom()
	txSource := NewSimpleAccount(serverKP.Address(), -1)
	op := ManageData{
		SourceAccount: clientKP1.Address(),
		Name:          "testanchor.stellar.org auth",
		Value:         []byte(base64.StdEncoding.EncodeToString(make([]byte, 48))),
	}
	webAuthDomainOp := ManageData{
		SourceAccount: serverKP.Address(),
		Name:          "web_auth_domain",
		Value:         []byte("testwebauth.stellar.org"),
	}
	threshold := Threshold(10)
	signerSummary := SignerSummary{}

	tx64, err := newSignedTransaction(
		TransactionParams{
			SourceAccount:        &txSource,
			IncrementSequenceNum: true,
			Operations:           []Operation{&op, &webAuthDomainOp},
			BaseFee:              MinBaseFee,
			Timebounds:           NewTimeout(1000),
		},
		network.TestNetworkPassphrase,
		serverKP, clientKP1, clientKP2, clientKP3,
	)
	assert.NoError(t, err)

	_, err = VerifyChallengeTxThreshold(tx64, serverKP.Address(), network.TestNetworkPassphrase, "testwebauth.stellar.org", []string{"testanchor.stellar.org"}, threshold, signerSummary)
	assert.EqualError(t, err, "no verifiable signers provided, at least one G... address must be provided")
}

func TestVerifyChallengeTxThreshold_weightsAddToMoreThan8Bits(t *testing.T) {
	serverKP := newKeypair0()
	clientKP1 := newKeypair1()
	clientKP2 := newKeypair2()
	txSource := NewSimpleAccount(serverKP.Address(), -1)
	op := ManageData{
		SourceAccount: clientKP1.Address(),
		Name:          "testanchor.stellar.org auth",
		Value:         []byte(base64.StdEncoding.EncodeToString(make([]byte, 48))),
	}
	webAuthDomainOp := ManageData{
		SourceAccount: serverKP.Address(),
		Name:          "web_auth_domain",
		Value:         []byte("testwebauth.stellar.org"),
	}
	tx64, err := newSignedTransaction(
		TransactionParams{
			SourceAccount:        &txSource,
			IncrementSequenceNum: true,
			Operations:           []Operation{&op, &webAuthDomainOp},
			BaseFee:              MinBaseFee,
			Timebounds:           NewTimeout(1000),
		},
		network.TestNetworkPassphrase,
		serverKP, clientKP1, clientKP2,
	)
	assert.NoError(t, err)

	threshold := Threshold(1)
	signerSummary := SignerSummary{
		clientKP1.Address(): 255,
		clientKP2.Address(): 1,
	}
	wantSigners := []string{
		clientKP1.Address(),
		clientKP2.Address(),
	}

	signersFound, err := VerifyChallengeTxThreshold(tx64, serverKP.Address(), network.TestNetworkPassphrase, "testwebauth.stellar.org", []string{"testanchor.stellar.org"}, threshold, signerSummary)
	assert.ElementsMatch(t, wantSigners, signersFound)
	assert.NoError(t, err)
}

func TestVerifyChallengeTxThreshold_matchesHomeDomain(t *testing.T) {
	serverKP := newKeypair0()
	clientKP := newKeypair1()
	txSource := NewSimpleAccount(serverKP.Address(), -1)
	op1 := ManageData{
		SourceAccount: clientKP.Address(),
		Name:          "testanchor.stellar.org auth",
		Value:         []byte(base64.StdEncoding.EncodeToString(make([]byte, 48))),
	}
	webAuthDomainOp := ManageData{
		SourceAccount: serverKP.Address(),
		Name:          "web_auth_domain",
		Value:         []byte("testwebauth.stellar.org"),
	}
	tx, err := NewTransaction(
		TransactionParams{
			SourceAccount:        &txSource,
			IncrementSequenceNum: true,
			Operations:           []Operation{&op1, &webAuthDomainOp},
			BaseFee:              MinBaseFee,
			Timebounds:           NewTimeout(300),
		},
	)
	assert.NoError(t, err)
	tx, err = tx.Sign(network.TestNetworkPassphrase, serverKP)
	assert.NoError(t, err)
	tx64, err := tx.Base64()
	require.NoError(t, err)

	threshold := Threshold(1)
	signerSummary := SignerSummary{
		clientKP.Address(): 1,
	}

	tx, err = tx.Sign(network.TestNetworkPassphrase, clientKP)
	assert.NoError(t, err)
	tx64, err = tx.Base64()

	_, err = VerifyChallengeTxThreshold(tx64, serverKP.Address(), network.TestNetworkPassphrase, "testwebauth.stellar.org", []string{"testanchor.stellar.org"}, threshold, signerSummary)
	require.NoError(t, err)
}

func TestVerifyChallengeTxThreshold_doesNotMatchHomeDomain(t *testing.T) {
	serverKP := newKeypair0()
	clientKP := newKeypair1()
	txSource := NewSimpleAccount(serverKP.Address(), -1)
	op1 := ManageData{
		SourceAccount: clientKP.Address(),
		Name:          "testanchor.stellar.org auth",
		Value:         []byte(base64.StdEncoding.EncodeToString(make([]byte, 48))),
	}
	webAuthDomainOp := ManageData{
		SourceAccount: serverKP.Address(),
		Name:          "web_auth_domain",
		Value:         []byte("testwebauth.stellar.org"),
	}
	tx, err := NewTransaction(
		TransactionParams{
			SourceAccount:        &txSource,
			IncrementSequenceNum: true,
			Operations:           []Operation{&op1, &webAuthDomainOp},
			BaseFee:              MinBaseFee,
			Timebounds:           NewTimeout(300),
		},
	)
	assert.NoError(t, err)
	tx, err = tx.Sign(network.TestNetworkPassphrase, serverKP)
	assert.NoError(t, err)
	tx64, err := tx.Base64()
	require.NoError(t, err)

	threshold := Threshold(1)
	signerSummary := SignerSummary{
		clientKP.Address(): 1,
	}

	_, err = VerifyChallengeTxThreshold(tx64, serverKP.Address(), network.TestNetworkPassphrase, "testwebauth.stellar.org", []string{"not", "going", "to", "match"}, threshold, signerSummary)
	assert.EqualError(t, err, "operation key does not match any homeDomains passed (key=\"testanchor.stellar.org auth\", homeDomains=[not going to match])")
}

func TestVerifyChallengeTxThreshold_doesVerifyHomeDomainFailure(t *testing.T) {
	serverKP := newKeypair0()
	clientKP := newKeypair1()
	txSource := NewSimpleAccount(serverKP.Address(), -1)
	op := ManageData{
		SourceAccount: clientKP.Address(),
		Name:          "will fail auth",
		Value:         []byte(base64.StdEncoding.EncodeToString(make([]byte, 48))),
	}
	webAuthDomainOp := ManageData{
		SourceAccount: serverKP.Address(),
		Name:          "web_auth_domain",
		Value:         []byte("testwebauth.stellar.org"),
	}
	tx64, err := newSignedTransaction(
		TransactionParams{
			SourceAccount:        &txSource,
			IncrementSequenceNum: true,
			Operations:           []Operation{&op, &webAuthDomainOp},
			BaseFee:              MinBaseFee,
			Timebounds:           NewTimeout(1000),
		},
		network.TestNetworkPassphrase,
		serverKP, clientKP,
	)
	assert.NoError(t, err)

	threshold := Threshold(1)
	signerSummary := SignerSummary{
		clientKP.Address(): 1,
	}

	_, err = VerifyChallengeTxThreshold(tx64, serverKP.Address(), network.TestNetworkPassphrase, "testwebauth.stellar.org", []string{"testanchor.stellar.org"}, threshold, signerSummary)
	assert.EqualError(t, err, "operation key does not match any homeDomains passed (key=\"will fail auth\", homeDomains=[testanchor.stellar.org])")
}

func TestVerifyChallengeTxThreshold_doesVerifyHomeDomainSuccess(t *testing.T) {
	serverKP := newKeypair0()
	clientKP := newKeypair1()
	txSource := NewSimpleAccount(serverKP.Address(), -1)
	op := ManageData{
		SourceAccount: clientKP.Address(),
		Name:          "testanchor.stellar.org auth",
		Value:         []byte(base64.StdEncoding.EncodeToString(make([]byte, 48))),
	}
	webAuthDomainOp := ManageData{
		SourceAccount: serverKP.Address(),
		Name:          "web_auth_domain",
		Value:         []byte("testwebauth.stellar.org"),
	}
	tx64, err := newSignedTransaction(
		TransactionParams{
			SourceAccount:        &txSource,
			IncrementSequenceNum: true,
			Operations:           []Operation{&op, &webAuthDomainOp},
			BaseFee:              MinBaseFee,
			Timebounds:           NewTimeout(1000),
		},
		network.TestNetworkPassphrase,
		serverKP, clientKP,
	)
	assert.NoError(t, err)

	threshold := Threshold(1)
	signerSummary := SignerSummary{
		clientKP.Address(): 1,
	}
	wantSigners := []string{
		clientKP.Address(),
	}

	signers, err := VerifyChallengeTxThreshold(tx64, serverKP.Address(), network.TestNetworkPassphrase, "testwebauth.stellar.org", []string{"testanchor.stellar.org"}, threshold, signerSummary)
	assert.Equal(t, nil, err)
	assert.Equal(t, signers, wantSigners)
}

func TestVerifyChallengeTxThreshold_allowsAdditionalManageDataOpsWithSourceAccountSetToServerAccount(t *testing.T) {
	serverKP := newKeypair0()
	clientKP := newKeypair1()
	txSource := NewSimpleAccount(serverKP.Address(), -1)

	op1 := ManageData{
		SourceAccount: clientKP.Address(),
		Name:          "testanchor.stellar.org auth",
		Value:         []byte(base64.StdEncoding.EncodeToString(make([]byte, 48))),
	}
	op2 := ManageData{
		SourceAccount: txSource.AccountID,
		Name:          "a key",
		Value:         []byte("a value"),
	}
	webAuthDomainOp := ManageData{
		SourceAccount: serverKP.Address(),
		Name:          "web_auth_domain",
		Value:         []byte("testwebauth.stellar.org"),
	}
	tx64, err := newSignedTransaction(
		TransactionParams{
			SourceAccount:        &txSource,
			IncrementSequenceNum: true,
			Operations:           []Operation{&op1, &op2, &webAuthDomainOp},
			BaseFee:              MinBaseFee,
			Timebounds:           NewTimeout(1000),
		},
		network.TestNetworkPassphrase,
		serverKP, clientKP,
	)
	assert.NoError(t, err)

	threshold := Threshold(1)
	signerSummary := SignerSummary{
		clientKP.Address(): 1,
	}
	wantSigners := []string{
		clientKP.Address(),
	}

	signersFound, err := VerifyChallengeTxThreshold(tx64, serverKP.Address(), network.TestNetworkPassphrase, "testwebauth.stellar.org", []string{"testanchor.stellar.org"}, threshold, signerSummary)
	assert.ElementsMatch(t, wantSigners, signersFound)
	assert.NoError(t, err)
}

func TestVerifyChallengeTxThreshold_disallowsAdditionalManageDataOpsWithoutSourceAccountSetToServerAccount(t *testing.T) {
	serverKP := newKeypair0()
	clientKP := newKeypair1()
	txSource := NewSimpleAccount(serverKP.Address(), -1)

	op1 := ManageData{
		SourceAccount: clientKP.Address(),
		Name:          "testanchor.stellar.org auth",
		Value:         []byte(base64.StdEncoding.EncodeToString(make([]byte, 48))),
	}
	op2 := ManageData{
		SourceAccount: clientKP.Address(),
		Name:          "a key",
		Value:         []byte("a value"),
	}
	webAuthDomainOp := ManageData{
		SourceAccount: serverKP.Address(),
		Name:          "web_auth_domain",
		Value:         []byte("testwebauth.stellar.org"),
	}
	tx64, err := newSignedTransaction(
		TransactionParams{
			SourceAccount:        &txSource,
			IncrementSequenceNum: true,
			Operations:           []Operation{&op1, &op2, &webAuthDomainOp},
			BaseFee:              MinBaseFee,
			Timebounds:           NewTimeout(1000),
		},
		network.TestNetworkPassphrase,
		serverKP, clientKP,
	)
	assert.NoError(t, err)

	threshold := Threshold(1)
	signerSummary := SignerSummary{
		clientKP.Address(): 1,
	}

	signersFound, err := VerifyChallengeTxThreshold(tx64, serverKP.Address(), network.TestNetworkPassphrase, "testwebauth.stellar.org", []string{"testanchor.stellar.org"}, threshold, signerSummary)
	assert.Empty(t, signersFound)
	assert.EqualError(t, err, "subsequent operations are unrecognized")
}

func TestVerifyChallengeTxThreshold_disallowsAdditionalOpsOfOtherTypes(t *testing.T) {
	serverKP := newKeypair0()
	clientKP := newKeypair1()
	txSource := NewSimpleAccount(serverKP.Address(), -1)

	op1 := ManageData{
		SourceAccount: clientKP.Address(),
		Name:          "testanchor.stellar.org auth",
		Value:         []byte(base64.StdEncoding.EncodeToString(make([]byte, 48))),
	}
	op2 := BumpSequence{
		SourceAccount: txSource.AccountID,
		BumpTo:        0,
	}
	webAuthDomainOp := ManageData{
		SourceAccount: serverKP.Address(),
		Name:          "web_auth_domain",
		Value:         []byte("testwebauth.stellar.org"),
	}
	tx64, err := newSignedTransaction(
		TransactionParams{
			SourceAccount:        &txSource,
			IncrementSequenceNum: true,
			Operations:           []Operation{&op1, &op2, &webAuthDomainOp},
			BaseFee:              MinBaseFee,
			Timebounds:           NewTimeout(1000),
		},
		network.TestNetworkPassphrase,
		serverKP, clientKP,
	)
	assert.NoError(t, err)

	threshold := Threshold(1)
	signerSummary := SignerSummary{
		clientKP.Address(): 1,
	}

	signersFound, err := VerifyChallengeTxThreshold(tx64, serverKP.Address(), network.TestNetworkPassphrase, "testwebauth.stellar.org", []string{"testanchor.stellar.org"}, threshold, signerSummary)
	assert.Empty(t, signersFound)
	assert.EqualError(t, err, "operation type should be manage_data")
}

func TestVerifyChallengeTxThreshold_validWhenWebAuthDomainMissing(t *testing.T) {
	serverKP := newKeypair0()
	clientKP := newKeypair1()
	txSource := NewSimpleAccount(serverKP.Address(), -1)

	op := ManageData{
		SourceAccount: clientKP.Address(),
		Name:          "testanchor.stellar.org auth",
		Value:         []byte(base64.StdEncoding.EncodeToString(make([]byte, 48))),
	}
	tx64, err := newSignedTransaction(
		TransactionParams{
			SourceAccount:        &txSource,
			IncrementSequenceNum: true,
			Operations:           []Operation{&op},
			BaseFee:              MinBaseFee,
			Timebounds:           NewTimeout(1000),
		},
		network.TestNetworkPassphrase,
		serverKP, clientKP,
	)
	assert.NoError(t, err)

	threshold := Threshold(1)
	signerSummary := SignerSummary{
		clientKP.Address(): 1,
	}
	wantSigners := []string{
		clientKP.Address(),
	}

	signersFound, err := VerifyChallengeTxThreshold(tx64, serverKP.Address(), network.TestNetworkPassphrase, "testwebauth.stellar.org", []string{"testanchor.stellar.org"}, threshold, signerSummary)
	assert.ElementsMatch(t, wantSigners, signersFound)
	assert.NoError(t, err)
}

func TestVerifyChallengeTxThreshold_invalidWebAuthDomainSourceAccount(t *testing.T) {
	serverKP := newKeypair0()
	clientKP := newKeypair1()
	txSource := NewSimpleAccount(serverKP.Address(), -1)
	op := ManageData{
		SourceAccount: clientKP.Address(),
		Name:          "testanchor.stellar.org auth",
		Value:         []byte(base64.StdEncoding.EncodeToString(make([]byte, 48))),
	}
	webAuthDomainOp := ManageData{
		SourceAccount: clientKP.Address(),
		Name:          "web_auth_domain",
		Value:         []byte("testwebauth.stellar.org"),
	}
	tx64, err := newSignedTransaction(
		TransactionParams{
			SourceAccount:        &txSource,
			IncrementSequenceNum: true,
			Operations:           []Operation{&op, &webAuthDomainOp},
			BaseFee:              MinBaseFee,
			Timebounds:           NewTimeout(1000),
		},
		network.TestNetworkPassphrase,
		serverKP, clientKP,
	)
	assert.NoError(t, err)

	threshold := Threshold(1)
	signerSummary := SignerSummary{
		clientKP.Address(): 1,
	}

	_, err = VerifyChallengeTxThreshold(tx64, serverKP.Address(), network.TestNetworkPassphrase, "testwebauth.stellar.org", []string{"testanchor.stellar.org"}, threshold, signerSummary)
	assert.EqualError(t, err, `web auth domain operation must have server source account`)
}

func TestVerifyChallengeTxThreshold_invalidWebAuthDomain(t *testing.T) {
	serverKP := newKeypair0()
	clientKP := newKeypair1()
	txSource := NewSimpleAccount(serverKP.Address(), -1)
	op := ManageData{
		SourceAccount: clientKP.Address(),
		Name:          "testanchor.stellar.org auth",
		Value:         []byte(base64.StdEncoding.EncodeToString(make([]byte, 48))),
	}
	webAuthDomainOp := ManageData{
		SourceAccount: serverKP.Address(),
		Name:          "web_auth_domain",
		Value:         []byte("testwebauth.example.org"),
	}
	tx64, err := newSignedTransaction(
		TransactionParams{
			SourceAccount:        &txSource,
			IncrementSequenceNum: true,
			Operations:           []Operation{&op, &webAuthDomainOp},
			BaseFee:              MinBaseFee,
			Timebounds:           NewTimeout(1000),
		},
		network.TestNetworkPassphrase,
		serverKP, clientKP,
	)
	assert.NoError(t, err)

	threshold := Threshold(1)
	signerSummary := SignerSummary{
		clientKP.Address(): 1,
	}

	_, err = VerifyChallengeTxThreshold(tx64, serverKP.Address(), network.TestNetworkPassphrase, "testwebauth.stellar.org", []string{"testanchor.stellar.org"}, threshold, signerSummary)
	assert.EqualError(t, err, `web auth domain operation value is "testwebauth.example.org" but expect "testwebauth.stellar.org"`)
}

func TestVerifyChallengeTxSigners_invalidServer(t *testing.T) {
	serverKP := newKeypair0()
	clientKP := newKeypair1()
	txSource := NewSimpleAccount(serverKP.Address(), -1)
	op := ManageData{
		SourceAccount: clientKP.Address(),
		Name:          "testanchor.stellar.org auth",
		Value:         []byte(base64.StdEncoding.EncodeToString(make([]byte, 48))),
	}
	webAuthDomainOp := ManageData{
		SourceAccount: serverKP.Address(),
		Name:          "web_auth_domain",
		Value:         []byte("testwebauth.stellar.org"),
	}
	tx64, err := newSignedTransaction(
		TransactionParams{
			SourceAccount:        &txSource,
			IncrementSequenceNum: true,
			Operations:           []Operation{&op, &webAuthDomainOp},
			BaseFee:              MinBaseFee,
			Timebounds:           NewTimeout(1000),
		},
		network.TestNetworkPassphrase,
		clientKP,
	)
	assert.NoError(t, err)

	signersFound, err := VerifyChallengeTxSigners(tx64, serverKP.Address(), network.TestNetworkPassphrase, "testwebauth.stellar.org", []string{"testanchor.stellar.org"}, clientKP.Address())
	assert.Empty(t, signersFound)
	assert.EqualError(t, err, "transaction not signed by "+serverKP.Address())
}

func TestVerifyChallengeTxSigners_validServerAndClientMasterKey(t *testing.T) {
	serverKP := newKeypair0()
	clientKP := newKeypair1()
	txSource := NewSimpleAccount(serverKP.Address(), -1)

	op := ManageData{
		SourceAccount: clientKP.Address(),
		Name:          "testanchor.stellar.org auth",
		Value:         []byte(base64.StdEncoding.EncodeToString(make([]byte, 48))),
	}
	webAuthDomainOp := ManageData{
		SourceAccount: serverKP.Address(),
		Name:          "web_auth_domain",
		Value:         []byte("testwebauth.stellar.org"),
	}
	tx64, err := newSignedTransaction(
		TransactionParams{
			SourceAccount:        &txSource,
			IncrementSequenceNum: true,
			Operations:           []Operation{&op, &webAuthDomainOp},
			BaseFee:              MinBaseFee,
			Timebounds:           NewTimeout(1000),
		},
		network.TestNetworkPassphrase,
		serverKP, clientKP,
	)
	assert.NoError(t, err)

	signersFound, err := VerifyChallengeTxSigners(tx64, serverKP.Address(), network.TestNetworkPassphrase, "testwebauth.stellar.org", []string{"testanchor.stellar.org"}, clientKP.Address())
	assert.Equal(t, []string{clientKP.Address()}, signersFound)
	assert.NoError(t, err)
}

func TestVerifyChallengeTxSigners_invalidServerAndNoClient(t *testing.T) {
	serverKP := newKeypair0()
	clientKP := newKeypair1()
	txSource := NewSimpleAccount(serverKP.Address(), -1)

	op := ManageData{
		SourceAccount: clientKP.Address(),
		Name:          "testanchor.stellar.org auth",
		Value:         []byte(base64.StdEncoding.EncodeToString(make([]byte, 48))),
	}
	webAuthDomainOp := ManageData{
		SourceAccount: serverKP.Address(),
		Name:          "web_auth_domain",
		Value:         []byte("testwebauth.stellar.org"),
	}
	tx64, err := newSignedTransaction(
		TransactionParams{
			SourceAccount:        &txSource,
			IncrementSequenceNum: true,
			Operations:           []Operation{&op, &webAuthDomainOp},
			BaseFee:              MinBaseFee,
			Timebounds:           NewTimeout(1000),
		},
		network.TestNetworkPassphrase,
		serverKP,
	)
	assert.NoError(t, err)

	signersFound, err := VerifyChallengeTxSigners(tx64, serverKP.Address(), network.TestNetworkPassphrase, "testwebauth.stellar.org", []string{"testanchor.stellar.org"}, clientKP.Address())
	assert.Empty(t, signersFound)
	assert.EqualError(t, err, "transaction not signed by "+clientKP.Address())
}

func TestVerifyChallengeTxSigners_invalidServerAndUnrecognizedClient(t *testing.T) {
	serverKP := newKeypair0()
	clientKP := newKeypair1()
	unrecognizedKP := newKeypair2()
	txSource := NewSimpleAccount(serverKP.Address(), -1)

	op := ManageData{
		SourceAccount: clientKP.Address(),
		Name:          "testanchor.stellar.org auth",
		Value:         []byte(base64.StdEncoding.EncodeToString(make([]byte, 48))),
	}
	webAuthDomainOp := ManageData{
		SourceAccount: serverKP.Address(),
		Name:          "web_auth_domain",
		Value:         []byte("testwebauth.stellar.org"),
	}
	tx64, err := newSignedTransaction(
		TransactionParams{
			SourceAccount:        &txSource,
			IncrementSequenceNum: true,
			Operations:           []Operation{&op, &webAuthDomainOp},
			BaseFee:              MinBaseFee,
			Timebounds:           NewTimeout(1000),
		},
		network.TestNetworkPassphrase,
		serverKP, unrecognizedKP,
	)
	assert.NoError(t, err)

	signersFound, err := VerifyChallengeTxSigners(tx64, serverKP.Address(), network.TestNetworkPassphrase, "testwebauth.stellar.org", []string{"testanchor.stellar.org"}, clientKP.Address())
	assert.Empty(t, signersFound)
	assert.EqualError(t, err, "transaction not signed by "+clientKP.Address())
}

func TestVerifyChallengeTxSigners_validServerAndMultipleClientSigners(t *testing.T) {
	serverKP := newKeypair0()
	clientKP := newKeypair1()
	clientKP2 := newKeypair2()
	txSource := NewSimpleAccount(serverKP.Address(), -1)

	op := ManageData{
		SourceAccount: clientKP.Address(),
		Name:          "testanchor.stellar.org auth",
		Value:         []byte(base64.StdEncoding.EncodeToString(make([]byte, 48))),
	}
	webAuthDomainOp := ManageData{
		SourceAccount: serverKP.Address(),
		Name:          "web_auth_domain",
		Value:         []byte("testwebauth.stellar.org"),
	}
	tx64, err := newSignedTransaction(
		TransactionParams{
			SourceAccount:        &txSource,
			IncrementSequenceNum: true,
			Operations:           []Operation{&op, &webAuthDomainOp},
			BaseFee:              MinBaseFee,
			Timebounds:           NewTimeout(1000),
		},
		network.TestNetworkPassphrase,
		serverKP, clientKP, clientKP2,
	)
	assert.NoError(t, err)

	signersFound, err := VerifyChallengeTxSigners(tx64, serverKP.Address(), network.TestNetworkPassphrase, "testwebauth.stellar.org", []string{"testanchor.stellar.org"}, clientKP.Address(), clientKP2.Address())
	assert.Equal(t, []string{clientKP.Address(), clientKP2.Address()}, signersFound)
	assert.NoError(t, err)
}

func TestVerifyChallengeTxSigners_validServerAndMultipleClientSignersReverseOrder(t *testing.T) {
	serverKP := newKeypair0()
	clientKP := newKeypair1()
	clientKP2 := newKeypair2()
	txSource := NewSimpleAccount(serverKP.Address(), -1)

	op := ManageData{
		SourceAccount: clientKP.Address(),
		Name:          "testanchor.stellar.org auth",
		Value:         []byte(base64.StdEncoding.EncodeToString(make([]byte, 48))),
	}
	webAuthDomainOp := ManageData{
		SourceAccount: serverKP.Address(),
		Name:          "web_auth_domain",
		Value:         []byte("testwebauth.stellar.org"),
	}
	tx64, err := newSignedTransaction(
		TransactionParams{
			SourceAccount:        &txSource,
			IncrementSequenceNum: true,
			Operations:           []Operation{&op, &webAuthDomainOp},
			BaseFee:              MinBaseFee,
			Timebounds:           NewTimeout(1000),
		},
		network.TestNetworkPassphrase,
		serverKP, clientKP2, clientKP,
	)
	assert.NoError(t, err)

	signersFound, err := VerifyChallengeTxSigners(tx64, serverKP.Address(), network.TestNetworkPassphrase, "testwebauth.stellar.org", []string{"testanchor.stellar.org"}, clientKP.Address(), clientKP2.Address())
	assert.Equal(t, []string{clientKP.Address(), clientKP2.Address()}, signersFound)
	assert.NoError(t, err)
}

func TestVerifyChallengeTxSigners_validServerAndClientSignersNotMasterKey(t *testing.T) {
	serverKP := newKeypair0()
	clientKP := newKeypair1()
	clientKP2 := newKeypair2()
	txSource := NewSimpleAccount(serverKP.Address(), -1)

	op := ManageData{
		SourceAccount: clientKP.Address(),
		Name:          "testanchor.stellar.org auth",
		Value:         []byte(base64.StdEncoding.EncodeToString(make([]byte, 48))),
	}
	webAuthDomainOp := ManageData{
		SourceAccount: serverKP.Address(),
		Name:          "web_auth_domain",
		Value:         []byte("testwebauth.stellar.org"),
	}
	tx64, err := newSignedTransaction(
		TransactionParams{
			SourceAccount:        &txSource,
			IncrementSequenceNum: true,
			Operations:           []Operation{&op, &webAuthDomainOp},
			BaseFee:              MinBaseFee,
			Timebounds:           NewTimeout(1000),
		},
		network.TestNetworkPassphrase,
		serverKP, clientKP2,
	)
	assert.NoError(t, err)

	signersFound, err := VerifyChallengeTxSigners(tx64, serverKP.Address(), network.TestNetworkPassphrase, "testwebauth.stellar.org", []string{"testanchor.stellar.org"}, clientKP2.Address())
	assert.Equal(t, []string{clientKP2.Address()}, signersFound)
	assert.NoError(t, err)
}

func TestVerifyChallengeTxSigners_validServerAndClientSignersIgnoresServerSigner(t *testing.T) {
	serverKP := newKeypair0()
	clientKP := newKeypair1()
	clientKP2 := newKeypair2()
	txSource := NewSimpleAccount(serverKP.Address(), -1)

	op := ManageData{
		SourceAccount: clientKP.Address(),
		Name:          "testanchor.stellar.org auth",
		Value:         []byte(base64.StdEncoding.EncodeToString(make([]byte, 48))),
	}
	webAuthDomainOp := ManageData{
		SourceAccount: serverKP.Address(),
		Name:          "web_auth_domain",
		Value:         []byte("testwebauth.stellar.org"),
	}
	tx64, err := newSignedTransaction(
		TransactionParams{
			SourceAccount:        &txSource,
			IncrementSequenceNum: true,
			Operations:           []Operation{&op, &webAuthDomainOp},
			BaseFee:              MinBaseFee,
			Timebounds:           NewTimeout(1000),
		},
		network.TestNetworkPassphrase,
		serverKP, clientKP2,
	)
	assert.NoError(t, err)

	signersFound, err := VerifyChallengeTxSigners(tx64, serverKP.Address(), network.TestNetworkPassphrase, "testwebauth.stellar.org", []string{"testanchor.stellar.org"}, serverKP.Address(), clientKP2.Address())
	assert.Equal(t, []string{clientKP2.Address()}, signersFound)
	assert.NoError(t, err)
}

func TestVerifyChallengeTxSigners_invalidServerNoClientSignersIgnoresServerSigner(t *testing.T) {
	serverKP := newKeypair0()
	clientKP := newKeypair1()
	clientKP2 := newKeypair2()
	txSource := NewSimpleAccount(serverKP.Address(), -1)

	op := ManageData{
		SourceAccount: clientKP.Address(),
		Name:          "testanchor.stellar.org auth",
		Value:         []byte(base64.StdEncoding.EncodeToString(make([]byte, 48))),
	}
	webAuthDomainOp := ManageData{
		SourceAccount: serverKP.Address(),
		Name:          "web_auth_domain",
		Value:         []byte("testwebauth.stellar.org"),
	}
	tx64, err := newSignedTransaction(
		TransactionParams{
			SourceAccount:        &txSource,
			IncrementSequenceNum: true,
			Operations:           []Operation{&op, &webAuthDomainOp},
			BaseFee:              MinBaseFee,
			Timebounds:           NewTimeout(1000),
		},
		network.TestNetworkPassphrase,
		serverKP,
	)
	assert.NoError(t, err)

	signersFound, err := VerifyChallengeTxSigners(tx64, serverKP.Address(), network.TestNetworkPassphrase, "testwebauth.stellar.org", []string{"testanchor.stellar.org"}, serverKP.Address(), clientKP2.Address())
	assert.Empty(t, signersFound)
	assert.EqualError(t, err, "transaction not signed by "+clientKP2.Address())
}

func TestVerifyChallengeTxSigners_validServerAndClientSignersIgnoresDuplicateSigner(t *testing.T) {
	serverKP := newKeypair0()
	clientKP := newKeypair1()
	clientKP2 := newKeypair2()
	txSource := NewSimpleAccount(serverKP.Address(), -1)

	op := ManageData{
		SourceAccount: clientKP.Address(),
		Name:          "testanchor.stellar.org auth",
		Value:         []byte(base64.StdEncoding.EncodeToString(make([]byte, 48))),
	}
	webAuthDomainOp := ManageData{
		SourceAccount: serverKP.Address(),
		Name:          "web_auth_domain",
		Value:         []byte("testwebauth.stellar.org"),
	}
	tx64, err := newSignedTransaction(
		TransactionParams{
			SourceAccount:        &txSource,
			IncrementSequenceNum: true,
			Operations:           []Operation{&op, &webAuthDomainOp},
			BaseFee:              MinBaseFee,
			Timebounds:           NewTimeout(1000),
		},
		network.TestNetworkPassphrase,
		serverKP, clientKP2,
	)
	assert.NoError(t, err)

	signersFound, err := VerifyChallengeTxSigners(tx64, serverKP.Address(), network.TestNetworkPassphrase, "testwebauth.stellar.org", []string{"testanchor.stellar.org"}, clientKP2.Address(), clientKP2.Address())
	assert.Equal(t, []string{clientKP2.Address()}, signersFound)
	assert.NoError(t, err)
}

func TestVerifyChallengeTxSigners_validIgnorePreauthTxHashAndXHash(t *testing.T) {
	serverKP := newKeypair0()
	clientKP := newKeypair1()
	clientKP2 := newKeypair2()
	preauthTxHash := "TAQCSRX2RIDJNHFIFHWD63X7D7D6TRT5Y2S6E3TEMXTG5W3OECHZ2OG4"
	xHash := "XDRPF6NZRR7EEVO7ESIWUDXHAOMM2QSKIQQBJK6I2FB7YKDZES5UCLWD"
	unknownSignerType := "?ARPF6NZRR7EEVO7ESIWUDXHAOMM2QSKIQQBJK6I2FB7YKDZES5UCLWD"
	txSource := NewSimpleAccount(serverKP.Address(), -1)

	op := ManageData{
		SourceAccount: clientKP.Address(),
		Name:          "testanchor.stellar.org auth",
		Value:         []byte(base64.StdEncoding.EncodeToString(make([]byte, 48))),
	}
	webAuthDomainOp := ManageData{
		SourceAccount: serverKP.Address(),
		Name:          "web_auth_domain",
		Value:         []byte("testwebauth.stellar.org"),
	}
	tx64, err := newSignedTransaction(
		TransactionParams{
			SourceAccount:        &txSource,
			IncrementSequenceNum: true,
			Operations:           []Operation{&op, &webAuthDomainOp},
			BaseFee:              MinBaseFee,
			Timebounds:           NewTimeout(1000),
		},
		network.TestNetworkPassphrase,
		serverKP, clientKP2,
	)
	assert.NoError(t, err)

	signersFound, err := VerifyChallengeTxSigners(tx64, serverKP.Address(), network.TestNetworkPassphrase, "testwebauth.stellar.org", []string{"testanchor.stellar.org"}, clientKP2.Address(), preauthTxHash, xHash, unknownSignerType)
	assert.Equal(t, []string{clientKP2.Address()}, signersFound)
	assert.NoError(t, err)
}

func TestVerifyChallengeTxSigners_invalidServerAndClientSignersIgnoresDuplicateSignerInError(t *testing.T) {
	serverKP := newKeypair0()
	clientKP := newKeypair1()
	clientKP2 := newKeypair2()
	txSource := NewSimpleAccount(serverKP.Address(), -1)

	op := ManageData{
		SourceAccount: clientKP.Address(),
		Name:          "testanchor.stellar.org auth",
		Value:         []byte(base64.StdEncoding.EncodeToString(make([]byte, 48))),
	}
	webAuthDomainOp := ManageData{
		SourceAccount: serverKP.Address(),
		Name:          "web_auth_domain",
		Value:         []byte("testwebauth.stellar.org"),
	}
	tx64, err := newSignedTransaction(
		TransactionParams{
			SourceAccount:        &txSource,
			IncrementSequenceNum: true,
			Operations:           []Operation{&op, &webAuthDomainOp},
			BaseFee:              MinBaseFee,
			Timebounds:           NewTimeout(1000),
		},
		network.TestNetworkPassphrase,
		serverKP, clientKP2,
	)
	assert.NoError(t, err)

	signersFound, err := VerifyChallengeTxSigners(tx64, serverKP.Address(), network.TestNetworkPassphrase, "testwebauth.stellar.org", []string{"testanchor.stellar.org"}, clientKP.Address(), clientKP.Address())
	assert.Empty(t, signersFound)
	assert.EqualError(t, err, "transaction not signed by "+clientKP.Address())
}

func TestVerifyChallengeTxSigners_invalidServerAndClientSignersFailsDuplicateSignatures(t *testing.T) {
	serverKP := newKeypair0()
	clientKP := newKeypair1()
	clientKP2 := newKeypair2()
	txSource := NewSimpleAccount(serverKP.Address(), -1)

	op := ManageData{
		SourceAccount: clientKP.Address(),
		Name:          "testanchor.stellar.org auth",
		Value:         []byte(base64.StdEncoding.EncodeToString(make([]byte, 48))),
	}
	webAuthDomainOp := ManageData{
		SourceAccount: serverKP.Address(),
		Name:          "web_auth_domain",
		Value:         []byte("testwebauth.stellar.org"),
	}
	tx64, err := newSignedTransaction(
		TransactionParams{
			SourceAccount:        &txSource,
			IncrementSequenceNum: true,
			Operations:           []Operation{&op, &webAuthDomainOp},
			BaseFee:              MinBaseFee,
			Timebounds:           NewTimeout(1000),
		},
		network.TestNetworkPassphrase,
		serverKP, clientKP2, clientKP2,
	)
	assert.NoError(t, err)

	signersFound, err := VerifyChallengeTxSigners(tx64, serverKP.Address(), network.TestNetworkPassphrase, "testwebauth.stellar.org", []string{"testanchor.stellar.org"}, clientKP2.Address())
	assert.Equal(t, []string{clientKP2.Address()}, signersFound)
	assert.EqualError(t, err, "transaction has unrecognized signatures")
}

func TestVerifyChallengeTxSigners_invalidServerAndClientSignersFailsSignerSeed(t *testing.T) {
	serverKP := newKeypair0()
	clientKP := newKeypair1()
	clientKP2 := newKeypair2()
	txSource := NewSimpleAccount(serverKP.Address(), -1)

	op := ManageData{
		SourceAccount: clientKP.Address(),
		Name:          "testanchor.stellar.org auth",
		Value:         []byte(base64.StdEncoding.EncodeToString(make([]byte, 48))),
	}
	webAuthDomainOp := ManageData{
		SourceAccount: serverKP.Address(),
		Name:          "web_auth_domain",
		Value:         []byte("testwebauth.stellar.org"),
	}
	tx64, err := newSignedTransaction(
		TransactionParams{
			SourceAccount:        &txSource,
			IncrementSequenceNum: true,
			Operations:           []Operation{&op, &webAuthDomainOp},
			BaseFee:              MinBaseFee,
			Timebounds:           NewTimeout(1000),
		},
		network.TestNetworkPassphrase,
		serverKP, clientKP2,
	)
	assert.NoError(t, err)

	signersFound, err := VerifyChallengeTxSigners(tx64, serverKP.Address(), network.TestNetworkPassphrase, "testwebauth.stellar.org", []string{"testanchor.stellar.org"}, clientKP2.Seed())
	assert.Empty(t, signersFound)
	assert.EqualError(t, err, "no verifiable signers provided, at least one G... address must be provided")
}

func TestVerifyChallengeTxSigners_invalidNoSigners(t *testing.T) {
	serverKP := newKeypair0()
	clientKP := newKeypair1()
	txSource := NewSimpleAccount(serverKP.Address(), -1)

	op := ManageData{
		SourceAccount: clientKP.Address(),
		Name:          "testanchor.stellar.org auth",
		Value:         []byte(base64.StdEncoding.EncodeToString(make([]byte, 48))),
	}
	webAuthDomainOp := ManageData{
		SourceAccount: serverKP.Address(),
		Name:          "web_auth_domain",
		Value:         []byte("testwebauth.stellar.org"),
	}
	tx64, err := newSignedTransaction(
		TransactionParams{
			SourceAccount:        &txSource,
			IncrementSequenceNum: true,
			Operations:           []Operation{&op, &webAuthDomainOp},
			BaseFee:              MinBaseFee,
			Timebounds:           NewTimeout(1000),
		},
		network.TestNetworkPassphrase,
		serverKP, clientKP,
	)
	assert.NoError(t, err)

	_, err = VerifyChallengeTxSigners(tx64, serverKP.Address(), network.TestNetworkPassphrase, "testwebauth.stellar.org", []string{"testanchor.stellar.org"})
	assert.EqualError(t, err, "no verifiable signers provided, at least one G... address must be provided")
}

func TestVerifyChallengeTxSigners_doesVerifyHomeDomainFailure(t *testing.T) {
	serverKP := newKeypair0()
	clientKP := newKeypair1()
	txSource := NewSimpleAccount(serverKP.Address(), -1)

	op := ManageData{
		SourceAccount: clientKP.Address(),
		Name:          "testanchor.stellar.org auth",
		Value:         []byte(base64.StdEncoding.EncodeToString(make([]byte, 48))),
	}
	webAuthDomainOp := ManageData{
		SourceAccount: serverKP.Address(),
		Name:          "web_auth_domain",
		Value:         []byte("testwebauth.stellar.org"),
	}
	tx64, err := newSignedTransaction(
		TransactionParams{
			SourceAccount:        &txSource,
			IncrementSequenceNum: true,
			Operations:           []Operation{&op, &webAuthDomainOp},
			BaseFee:              MinBaseFee,
			Timebounds:           NewTimeout(1000),
		},
		network.TestNetworkPassphrase,
		serverKP, clientKP,
	)
	assert.NoError(t, err)

	_, err = VerifyChallengeTxSigners(tx64, serverKP.Address(), network.TestNetworkPassphrase, "testwebauth.stellar.org", []string{"validation failed"}, clientKP.Address())
	assert.EqualError(t, err, "operation key does not match any homeDomains passed (key=\"testanchor.stellar.org auth\", homeDomains=[validation failed])")
}

func TestVerifyChallengeTxSigners_matchesHomeDomain(t *testing.T) {
	serverKP := newKeypair0()
	clientKP := newKeypair1()
	txSource := NewSimpleAccount(serverKP.Address(), -1)

	op1 := ManageData{
		SourceAccount: clientKP.Address(),
		Name:          "testanchor.stellar.org auth",
		Value:         []byte(base64.StdEncoding.EncodeToString(make([]byte, 48))),
	}
	webAuthDomainOp := ManageData{
		SourceAccount: serverKP.Address(),
		Name:          "web_auth_domain",
		Value:         []byte("testwebauth.stellar.org"),
	}
	tx, err := NewTransaction(
		TransactionParams{
			SourceAccount:        &txSource,
			IncrementSequenceNum: true,
			Operations:           []Operation{&op1, &webAuthDomainOp},
			BaseFee:              MinBaseFee,
			Timebounds:           NewTimeout(300),
		},
	)
	assert.NoError(t, err)
	tx, err = tx.Sign(network.TestNetworkPassphrase, serverKP)
	assert.NoError(t, err)
	tx64, err := tx.Base64()
	require.NoError(t, err)

	signers := []string{clientKP.Address()}
	tx, err = tx.Sign(network.TestNetworkPassphrase, clientKP)
	tx64, err = tx.Base64()
	assert.NoError(t, err)

	_, err = VerifyChallengeTxSigners(tx64, serverKP.Address(), network.TestNetworkPassphrase, "testwebauth.stellar.org", []string{"testanchor.stellar.org"}, signers...)
	require.NoError(t, err)
}

func TestVerifyChallengeTxSigners_doesNotMatchHomeDomain(t *testing.T) {
	serverKP := newKeypair0()
	clientKP := newKeypair1()
	txSource := NewSimpleAccount(serverKP.Address(), -1)

	op1 := ManageData{
		SourceAccount: clientKP.Address(),
		Name:          "testanchor.stellar.org auth",
		Value:         []byte(base64.StdEncoding.EncodeToString(make([]byte, 48))),
	}
	webAuthDomainOp := ManageData{
		SourceAccount: serverKP.Address(),
		Name:          "web_auth_domain",
		Value:         []byte("testwebauth.stellar.org"),
	}
	tx, err := NewTransaction(
		TransactionParams{
			SourceAccount:        &txSource,
			IncrementSequenceNum: true,
			Operations:           []Operation{&op1, &webAuthDomainOp},
			BaseFee:              MinBaseFee,
			Timebounds:           NewTimeout(300),
		},
	)
	assert.NoError(t, err)
	tx, err = tx.Sign(network.TestNetworkPassphrase, serverKP)
	assert.NoError(t, err)
	tx64, err := tx.Base64()
	require.NoError(t, err)

	signers := []string{clientKP.Address()}
	tx, err = tx.Sign(network.TestNetworkPassphrase, clientKP)
	tx64, err = tx.Base64()
	assert.NoError(t, err)

	_, err = VerifyChallengeTxSigners(tx64, serverKP.Address(), network.TestNetworkPassphrase, "testwebauth.stellar.org", []string{"not", "going", "to", "match"}, signers...)
	assert.EqualError(t, err, "operation key does not match any homeDomains passed (key=\"testanchor.stellar.org auth\", homeDomains=[not going to match])")
}

func TestVerifyChallengeTxSigners_doesVerifyHomeDomainSuccess(t *testing.T) {
	serverKP := newKeypair0()
	clientKP := newKeypair1()
	txSource := NewSimpleAccount(serverKP.Address(), -1)

	op := ManageData{
		SourceAccount: clientKP.Address(),
		Name:          "testanchor.stellar.org auth",
		Value:         []byte(base64.StdEncoding.EncodeToString(make([]byte, 48))),
	}
	webAuthDomainOp := ManageData{
		SourceAccount: serverKP.Address(),
		Name:          "web_auth_domain",
		Value:         []byte("testwebauth.stellar.org"),
	}
	tx64, err := newSignedTransaction(
		TransactionParams{
			SourceAccount:        &txSource,
			IncrementSequenceNum: true,
			Operations:           []Operation{&op, &webAuthDomainOp},
			BaseFee:              MinBaseFee,
			Timebounds:           NewTimeout(1000),
		},
		network.TestNetworkPassphrase,
		serverKP, clientKP,
	)
	assert.NoError(t, err)

	_, err = VerifyChallengeTxSigners(tx64, serverKP.Address(), network.TestNetworkPassphrase, "testwebauth.stellar.org", []string{"testanchor.stellar.org"}, clientKP.Address())
	assert.Equal(t, nil, err)
}

func TestVerifyChallengeTxSigners_allowsAdditionalManageDataOpsWithSourceAccountSetToServerAccount(t *testing.T) {
	serverKP := newKeypair0()
	clientKP := newKeypair1()
	txSource := NewSimpleAccount(serverKP.Address(), -1)

	op1 := ManageData{
		SourceAccount: clientKP.Address(),
		Name:          "testanchor.stellar.org auth",
		Value:         []byte(base64.StdEncoding.EncodeToString(make([]byte, 48))),
	}
	op2 := ManageData{
		SourceAccount: txSource.AccountID,
		Name:          "a key",
		Value:         []byte("a value"),
	}
	webAuthDomainOp := ManageData{
		SourceAccount: serverKP.Address(),
		Name:          "web_auth_domain",
		Value:         []byte("testwebauth.stellar.org"),
	}
	tx64, err := newSignedTransaction(
		TransactionParams{
			SourceAccount:        &txSource,
			IncrementSequenceNum: true,
			Operations:           []Operation{&op1, &op2, &webAuthDomainOp},
			BaseFee:              MinBaseFee,
			Timebounds:           NewTimeout(1000),
		},
		network.TestNetworkPassphrase,
		serverKP, clientKP,
	)
	assert.NoError(t, err)

	signersFound, err := VerifyChallengeTxSigners(tx64, serverKP.Address(), network.TestNetworkPassphrase, "testwebauth.stellar.org", []string{"testanchor.stellar.org"}, clientKP.Address())
	assert.Equal(t, []string{clientKP.Address()}, signersFound)
	assert.NoError(t, err)
}

func TestVerifyChallengeTxSigners_disallowsAdditionalManageDataOpsWithoutSourceAccountSetToServerAccount(t *testing.T) {
	serverKP := newKeypair0()
	clientKP := newKeypair1()
	txSource := NewSimpleAccount(serverKP.Address(), -1)

	op1 := ManageData{
		SourceAccount: clientKP.Address(),
		Name:          "testanchor.stellar.org auth",
		Value:         []byte(base64.StdEncoding.EncodeToString(make([]byte, 48))),
	}
	op2 := ManageData{
		SourceAccount: clientKP.Address(),
		Name:          "a key",
		Value:         []byte("a value"),
	}
	webAuthDomainOp := ManageData{
		SourceAccount: serverKP.Address(),
		Name:          "web_auth_domain",
		Value:         []byte("testwebauth.stellar.org"),
	}
	tx64, err := newSignedTransaction(
		TransactionParams{
			SourceAccount:        &txSource,
			IncrementSequenceNum: true,
			Operations:           []Operation{&op1, &op2, &webAuthDomainOp},
			BaseFee:              MinBaseFee,
			Timebounds:           NewTimeout(1000),
		},
		network.TestNetworkPassphrase,
		serverKP, clientKP,
	)
	assert.NoError(t, err)

	signersFound, err := VerifyChallengeTxSigners(tx64, serverKP.Address(), network.TestNetworkPassphrase, "testwebauth.stellar.org", []string{"testanchor.stellar.org"}, clientKP.Address())
	assert.Empty(t, signersFound)
	assert.EqualError(t, err, "subsequent operations are unrecognized")
}

func TestVerifyChallengeTxSigners_disallowsAdditionalOpsOfOtherTypes(t *testing.T) {
	serverKP := newKeypair0()
	clientKP := newKeypair1()
	txSource := NewSimpleAccount(serverKP.Address(), -1)

	op1 := ManageData{
		SourceAccount: clientKP.Address(),
		Name:          "testanchor.stellar.org auth",
		Value:         []byte(base64.StdEncoding.EncodeToString(make([]byte, 48))),
	}
	op2 := BumpSequence{
		SourceAccount: txSource.AccountID,
		BumpTo:        0,
	}
	webAuthDomainOp := ManageData{
		SourceAccount: serverKP.Address(),
		Name:          "web_auth_domain",
		Value:         []byte("testwebauth.stellar.org"),
	}
	tx64, err := newSignedTransaction(
		TransactionParams{
			SourceAccount:        &txSource,
			IncrementSequenceNum: true,
			Operations:           []Operation{&op1, &op2, &webAuthDomainOp},
			BaseFee:              MinBaseFee,
			Timebounds:           NewTimeout(1000),
		},
		network.TestNetworkPassphrase,
		serverKP, clientKP,
	)
	assert.NoError(t, err)

	signersFound, err := VerifyChallengeTxSigners(tx64, serverKP.Address(), network.TestNetworkPassphrase, "testwebauth.stellar.org", []string{"testanchor.stellar.org"}, clientKP.Address())
	assert.Empty(t, signersFound)
	assert.EqualError(t, err, "operation type should be manage_data")
}

func TestVerifyChallengeTxSigners_validWhenWebAuthDomainMissing(t *testing.T) {
	serverKP := newKeypair0()
	clientKP := newKeypair1()
	txSource := NewSimpleAccount(serverKP.Address(), -1)
	op := ManageData{
		SourceAccount: clientKP.Address(),
		Name:          "testanchor.stellar.org auth",
		Value:         []byte(base64.StdEncoding.EncodeToString(make([]byte, 48))),
	}
	tx64, err := newSignedTransaction(
		TransactionParams{
			SourceAccount:        &txSource,
			IncrementSequenceNum: true,
			Operations:           []Operation{&op},
			BaseFee:              MinBaseFee,
			Timebounds:           NewTimeout(1000),
		},
		network.TestNetworkPassphrase,
		serverKP, clientKP,
	)
	assert.NoError(t, err)

	wantSigners := []string{clientKP.Address()}

	signersFound, err := VerifyChallengeTxSigners(tx64, serverKP.Address(), network.TestNetworkPassphrase, "testwebauth.stellar.org", []string{"testanchor.stellar.org"}, clientKP.Address())
	assert.ElementsMatch(t, wantSigners, signersFound)
	assert.NoError(t, err)
}

func TestVerifyChallengeTxSigners_invalidWebAuthDomainSourceAccount(t *testing.T) {
	serverKP := newKeypair0()
	clientKP := newKeypair1()
	txSource := NewSimpleAccount(serverKP.Address(), -1)
	op := ManageData{
		SourceAccount: clientKP.Address(),
		Name:          "testanchor.stellar.org auth",
		Value:         []byte(base64.StdEncoding.EncodeToString(make([]byte, 48))),
	}
	webAuthDomainOp := ManageData{
		SourceAccount: clientKP.Address(),
		Name:          "web_auth_domain",
		Value:         []byte("testwebauth.stellar.org"),
	}
	tx64, err := newSignedTransaction(
		TransactionParams{
			SourceAccount:        &txSource,
			IncrementSequenceNum: true,
			Operations:           []Operation{&op, &webAuthDomainOp},
			BaseFee:              MinBaseFee,
			Timebounds:           NewTimeout(1000),
		},
		network.TestNetworkPassphrase,
		serverKP, clientKP,
	)
	assert.NoError(t, err)

	_, err = VerifyChallengeTxSigners(tx64, serverKP.Address(), network.TestNetworkPassphrase, "testwebauth.stellar.org", []string{"testanchor.stellar.org"}, clientKP.Address())
	assert.EqualError(t, err, `web auth domain operation must have server source account`)
}

func TestVerifyChallengeTxSigners_invalidWebAuthDomain(t *testing.T) {
	serverKP := newKeypair0()
	clientKP := newKeypair1()
	txSource := NewSimpleAccount(serverKP.Address(), -1)
	op := ManageData{
		SourceAccount: clientKP.Address(),
		Name:          "testanchor.stellar.org auth",
		Value:         []byte(base64.StdEncoding.EncodeToString(make([]byte, 48))),
	}
	webAuthDomainOp := ManageData{
		SourceAccount: serverKP.Address(),
		Name:          "web_auth_domain",
		Value:         []byte("testwebauth.example.org"),
	}
	tx64, err := newSignedTransaction(
		TransactionParams{
			SourceAccount:        &txSource,
			IncrementSequenceNum: true,
			Operations:           []Operation{&op, &webAuthDomainOp},
			BaseFee:              MinBaseFee,
			Timebounds:           NewTimeout(1000),
		},
		network.TestNetworkPassphrase,
		serverKP, clientKP,
	)
	assert.NoError(t, err)

	_, err = VerifyChallengeTxSigners(tx64, serverKP.Address(), network.TestNetworkPassphrase, "testwebauth.stellar.org", []string{"testanchor.stellar.org"}, clientKP.Address())
	assert.EqualError(t, err, `web auth domain operation value is "testwebauth.example.org" but expect "testwebauth.stellar.org"`)
}

func TestVerifyTxSignatureUnsignedTx(t *testing.T) {
	kp0 := newKeypair0()
	kp1 := newKeypair1()
	txSource := NewSimpleAccount(kp0.Address(), int64(9605939170639897))
	createAccount := CreateAccount{
		Destination:   "GCCOBXW2XQNUSL467IEILE6MMCNRR66SSVL4YQADUNYYNUVREF3FIV2Z",
		Amount:        "10",
		SourceAccount: kp1.Address(),
	}
	tx, err := NewTransaction(
		TransactionParams{
			SourceAccount:        &txSource,
			IncrementSequenceNum: true,
			Operations:           []Operation{&createAccount},
			BaseFee:              MinBaseFee,
			Timebounds:           NewTimeout(1000),
		},
	)
	assert.NoError(t, err)

	err = verifyTxSignature(tx, network.TestNetworkPassphrase, kp0.Address())
	if assert.Error(t, err) {
		assert.Contains(t, err.Error(), "transaction not signed by GDQNY3PBOJOKYZSRMK2S7LHHGWZIUISD4QORETLMXEWXBI7KFZZMKTL3")
	}
}

func TestVerifyTxSignatureSingle(t *testing.T) {
	kp0 := newKeypair0()
	kp1 := newKeypair1()
	txSource := NewSimpleAccount(kp0.Address(), int64(9605939170639897))
	createAccount := CreateAccount{
		Destination:   "GCCOBXW2XQNUSL467IEILE6MMCNRR66SSVL4YQADUNYYNUVREF3FIV2Z",
		Amount:        "10",
		SourceAccount: kp1.Address(),
	}
	tx, err := NewTransaction(
		TransactionParams{
			SourceAccount:        &txSource,
			IncrementSequenceNum: true,
			Operations:           []Operation{&createAccount},
			BaseFee:              MinBaseFee,
			Timebounds:           NewInfiniteTimeout(),
		},
	)
	assert.NoError(t, err)

	tx, err = tx.Sign(network.TestNetworkPassphrase, kp0)
	assert.NoError(t, err)
	err = verifyTxSignature(tx, network.TestNetworkPassphrase, kp0.Address())
	assert.NoError(t, err)
}

func TestVerifyTxSignatureMultiple(t *testing.T) {
	kp0 := newKeypair0()
	kp1 := newKeypair1()
	txSource := NewSimpleAccount(kp0.Address(), int64(9605939170639897))
	createAccount := CreateAccount{
		Destination:   "GCCOBXW2XQNUSL467IEILE6MMCNRR66SSVL4YQADUNYYNUVREF3FIV2Z",
		Amount:        "10",
		SourceAccount: kp1.Address(),
	}
	tx, err := NewTransaction(
		TransactionParams{
			SourceAccount:        &txSource,
			IncrementSequenceNum: true,
			Operations:           []Operation{&createAccount},
			BaseFee:              MinBaseFee,
			Timebounds:           NewInfiniteTimeout(),
		},
	)
	assert.NoError(t, err)

	// verify tx with multiple signature
	tx, err = tx.Sign(network.TestNetworkPassphrase, kp0, kp1)
	assert.NoError(t, err)
	err = verifyTxSignature(tx, network.TestNetworkPassphrase, kp0.Address())
	assert.NoError(t, err)
	err = verifyTxSignature(tx, network.TestNetworkPassphrase, kp1.Address())
	assert.NoError(t, err)
}
func TestVerifyTxSignatureInvalid(t *testing.T) {
	kp0 := newKeypair0()
	kp1 := newKeypair1()
	txSource := NewSimpleAccount(kp0.Address(), int64(9605939170639897))
	createAccount := CreateAccount{
		Destination:   "GCCOBXW2XQNUSL467IEILE6MMCNRR66SSVL4YQADUNYYNUVREF3FIV2Z",
		Amount:        "10",
		SourceAccount: kp1.Address(),
	}
	tx, err := NewTransaction(
		TransactionParams{
			SourceAccount:        &txSource,
			IncrementSequenceNum: true,
			Operations:           []Operation{&createAccount},
			BaseFee:              MinBaseFee,
			Timebounds:           NewInfiniteTimeout(),
		},
	)
	assert.NoError(t, err)

	// verify invalid signer
	tx, err = tx.Sign(network.TestNetworkPassphrase, kp0, kp1)
	assert.NoError(t, err)
	err = verifyTxSignature(tx, network.TestNetworkPassphrase, "GATBMIXTHXYKSUZSZUEJKACZ2OS2IYUWP2AIF3CA32PIDLJ67CH6Y5UY")
	if assert.Error(t, err) {
		assert.Contains(t, err.Error(), "transaction not signed by GATBMIXTHXYKSUZSZUEJKACZ2OS2IYUWP2AIF3CA32PIDLJ67CH6Y5UY")
	}
}<|MERGE_RESOLUTION|>--- conflicted
+++ resolved
@@ -1685,13 +1685,6 @@
 
 	// Same if signatures added separately.
 	{
-<<<<<<< HEAD
-		tx1sigs1, err := tx1.AddSignatureDecorated(
-			xdr.DecoratedSignature{
-				Hint: kp0.Hint(),
-				Signature: func() xdr.Signature {
-					sigBytes, err := base64.StdEncoding.DecodeString("TVogR6tbrWLnOc1BsP/j+Qrxpja2NWNgeRIwujECYscRdMG7AMtnb3dkCT7sqlbSM0TTzlRh7G+BcVocYBtqBw==")
-=======
 		var tx1sigs1 *Transaction
 		tx1sigs1, err = tx1.AddSignatureDecorated(
 			xdr.DecoratedSignature{
@@ -1699,7 +1692,6 @@
 				Signature: func() xdr.Signature {
 					var sigBytes []byte
 					sigBytes, err = base64.StdEncoding.DecodeString("TVogR6tbrWLnOc1BsP/j+Qrxpja2NWNgeRIwujECYscRdMG7AMtnb3dkCT7sqlbSM0TTzlRh7G+BcVocYBtqBw==")
->>>>>>> 117f8eb6
 					if err != nil {
 						require.NoError(t, err)
 					}
@@ -1712,12 +1704,8 @@
 			xdr.DecoratedSignature{
 				Hint: kp1.Hint(),
 				Signature: func() xdr.Signature {
-<<<<<<< HEAD
-					sigBytes, err := base64.StdEncoding.DecodeString("Iy77JteoW/FbeiuViZpgTyvrHP4BnBOeyVOjrdb5O/MpEMwcSlYXAkCBqPt4tBDil4jIcDDLhm7TsN6aUBkIBg==")
-=======
 					var sigBytes []byte
 					sigBytes, err = base64.StdEncoding.DecodeString("Iy77JteoW/FbeiuViZpgTyvrHP4BnBOeyVOjrdb5O/MpEMwcSlYXAkCBqPt4tBDil4jIcDDLhm7TsN6aUBkIBg==")
->>>>>>> 117f8eb6
 					if err != nil {
 						require.NoError(t, err)
 					}
@@ -1726,25 +1714,14 @@
 			},
 		)
 		assert.NoError(t, err)
-<<<<<<< HEAD
-		actual, err := tx1sigs1.Base64()
-=======
 		var actual string
 		actual, err = tx1sigs1.Base64()
->>>>>>> 117f8eb6
 		assert.NoError(t, err)
 		assert.Equal(t, expected, actual, "base64 xdr should match")
 	}
 
 	// Same if signatures added together.
 	{
-<<<<<<< HEAD
-		tx1sigs2, err := tx1.AddSignatureDecorated(
-			xdr.DecoratedSignature{
-				Hint: kp0.Hint(),
-				Signature: func() xdr.Signature {
-					sigBytes, err := base64.StdEncoding.DecodeString("TVogR6tbrWLnOc1BsP/j+Qrxpja2NWNgeRIwujECYscRdMG7AMtnb3dkCT7sqlbSM0TTzlRh7G+BcVocYBtqBw==")
-=======
 		var tx1sigs2 *Transaction
 		tx1sigs2, err = tx1.AddSignatureDecorated(
 			xdr.DecoratedSignature{
@@ -1752,7 +1729,6 @@
 				Signature: func() xdr.Signature {
 					var sigBytes []byte
 					sigBytes, err = base64.StdEncoding.DecodeString("TVogR6tbrWLnOc1BsP/j+Qrxpja2NWNgeRIwujECYscRdMG7AMtnb3dkCT7sqlbSM0TTzlRh7G+BcVocYBtqBw==")
->>>>>>> 117f8eb6
 					if err != nil {
 						require.NoError(t, err)
 					}
@@ -1762,12 +1738,8 @@
 			xdr.DecoratedSignature{
 				Hint: kp1.Hint(),
 				Signature: func() xdr.Signature {
-<<<<<<< HEAD
-					sigBytes, err := base64.StdEncoding.DecodeString("Iy77JteoW/FbeiuViZpgTyvrHP4BnBOeyVOjrdb5O/MpEMwcSlYXAkCBqPt4tBDil4jIcDDLhm7TsN6aUBkIBg==")
-=======
 					var sigBytes []byte
 					sigBytes, err = base64.StdEncoding.DecodeString("Iy77JteoW/FbeiuViZpgTyvrHP4BnBOeyVOjrdb5O/MpEMwcSlYXAkCBqPt4tBDil4jIcDDLhm7TsN6aUBkIBg==")
->>>>>>> 117f8eb6
 					if err != nil {
 						require.NoError(t, err)
 					}
@@ -1776,12 +1748,8 @@
 			},
 		)
 		assert.NoError(t, err)
-<<<<<<< HEAD
-		actual, err := tx1sigs2.Base64()
-=======
 		var actual string
 		actual, err = tx1sigs2.Base64()
->>>>>>> 117f8eb6
 		assert.NoError(t, err)
 		assert.Equal(t, expected, actual, "base64 xdr should match")
 	}
