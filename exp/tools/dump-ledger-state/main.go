package main

import (
	"context"
	"encoding/base64"
	"encoding/csv"
	"flag"
	"fmt"
	"io"
	"os"
	"runtime"
	"strconv"
	"time"

	"github.com/stellar/go/historyarchive"
	"github.com/stellar/go/ingest"
	"github.com/stellar/go/support/errors"
	"github.com/stellar/go/support/log"
	"github.com/stellar/go/xdr"
)

// csvMap maintains a mapping from ledger entry type to csv file
type csvMap struct {
	files   map[xdr.LedgerEntryType]*os.File
	writers map[xdr.LedgerEntryType]*csv.Writer
}

// newCSVMap constructs an empty csvMap instance
func newCSVMap() csvMap {
	return csvMap{
		files:   map[xdr.LedgerEntryType]*os.File{},
		writers: map[xdr.LedgerEntryType]*csv.Writer{},
	}
}

// put creates a new file with the given file name and links that file to the
// given ledger entry type
func (c csvMap) put(entryType xdr.LedgerEntryType, fileName string) error {
	if _, ok := c.files[entryType]; ok {
		return errors.Errorf("entry type %s is already present in the file set", fileName)
	}

	file, err := os.Create(fileName)
	if err != nil {
		return errors.Wrapf(err, "could not open file %s", fileName)
	}

	c.files[entryType] = file
	c.writers[entryType] = csv.NewWriter(file)

	return nil
}

// get returns a csv writer for the given ledger entry type if it exists in the mapping
func (c csvMap) get(entryType xdr.LedgerEntryType) (*csv.Writer, bool) {
	writer, ok := c.writers[entryType]
	return writer, ok
}

// close will close all files contained in the mapping
func (c csvMap) close() {
	for entryType, file := range c.files {
		if err := file.Close(); err != nil {
			log.WithField("type", entryType.String()).Warn("could not close csv file")
		}
		delete(c.files, entryType)
		delete(c.writers, entryType)
	}
}

type csvProcessor struct {
	files       csvMap
	changeStats *ingest.StatsChangeProcessor
}

func (processor csvProcessor) ProcessChange(change ingest.Change) error {
	csvWriter, ok := processor.files.get(change.Type)
	if !ok {
		return nil
	}
	if err := processor.changeStats.ProcessChange(context.Background(), change); err != nil {
		return err
	}

	legerExt, err := xdr.MarshalBase64(change.Post.Ext)
	if err != nil {
		return err
	}

	switch change.Type {
	case xdr.LedgerEntryTypeAccount:
		account := change.Post.Data.MustAccount()

		inflationDest := ""
		if account.InflationDest != nil {
			inflationDest = account.InflationDest.Address()
		}

		var signers string
		if len(account.Signers) > 0 {
			var err error
			signers, err = xdr.MarshalBase64(account.Signers)
			if err != nil {
				return err
			}
		}

		accountExt, err := xdr.MarshalBase64(account.Ext)
		if err != nil {
			return err
		}

		csvWriter.Write([]string{
			account.AccountId.Address(),
			strconv.FormatInt(int64(account.Balance), 10),
			strconv.FormatInt(int64(account.SeqNum), 10),
			strconv.FormatInt(int64(account.NumSubEntries), 10),
			inflationDest,
			base64.StdEncoding.EncodeToString([]byte(account.HomeDomain)),
			base64.StdEncoding.EncodeToString(account.Thresholds[:]),
			strconv.FormatInt(int64(account.Flags), 10),
			accountExt,
			signers,
			legerExt,
		})
	case xdr.LedgerEntryTypeTrustline:
		ledgerEntry, err := xdr.MarshalBase64(change.Post)
		if err != nil {
			return err
		}
		csvWriter.Write([]string{
			ledgerEntry,
		})
	case xdr.LedgerEntryTypeOffer:
		offer := change.Post.Data.MustOffer()

		selling, err := xdr.MarshalBase64(offer.Selling)
		if err != nil {
			return err
		}

		buying, err := xdr.MarshalBase64(offer.Buying)
		if err != nil {
			return err
		}

		offerExt, err := xdr.MarshalBase64(offer.Ext)
		if err != nil {
			return err
		}

		csvWriter.Write([]string{
			offer.SellerId.Address(),
			strconv.FormatInt(int64(offer.OfferId), 10),
			selling,
			buying,
			strconv.FormatInt(int64(offer.Amount), 10),
			strconv.FormatInt(int64(offer.Price.N), 10),
			strconv.FormatInt(int64(offer.Price.D), 10),
			strconv.FormatInt(int64(offer.Flags), 10),
			offerExt,
			legerExt,
		})
	case xdr.LedgerEntryTypeData:
		accountData := change.Post.Data.MustData()
		accountDataExt, err := xdr.MarshalBase64(accountData.Ext)
		if err != nil {
			return err
		}

		csvWriter.Write([]string{
			accountData.AccountId.Address(),
			base64.StdEncoding.EncodeToString([]byte(accountData.DataName)),
			base64.StdEncoding.EncodeToString(accountData.DataValue),
			accountDataExt,
			legerExt,
		})
	case xdr.LedgerEntryTypeClaimableBalance:
		claimableBalance := change.Post.Data.MustClaimableBalance()

		ledgerEntry, err := xdr.MarshalBase64(change.Post)
		if err != nil {
			return err
		}

		balanceID, err := xdr.MarshalBase64(claimableBalance.BalanceId)
		if err != nil {
			return err
		}

		csvWriter.Write([]string{
			balanceID,
			ledgerEntry,
		})
	case xdr.LedgerEntryTypeLiquidityPool:
		ledgerEntry, err := xdr.MarshalBase64(change.Post)
		if err != nil {
			return err
		}
		csvWriter.Write([]string{
			ledgerEntry,
		})
	default:
		return errors.Errorf("Invalid LedgerEntryType: %d", change.Type)
	}

	if err := csvWriter.Error(); err != nil {
		return errors.Wrap(err, "Error during csv.Writer.Write")
	}

	csvWriter.Flush()

	if err := csvWriter.Error(); err != nil {
		return errors.Wrap(err, "Error during csv.Writer.Flush")
	}
	return nil
}

func main() {
	testnet := flag.Bool("testnet", false, "connect to the Stellar test network")
	flag.Parse()

	archive, err := archive(*testnet)
	if err != nil {
		panic(err)
	}
	log.SetLevel(log.InfoLevel)

	files := newCSVMap()
	defer files.close()

	for entryType, fileName := range map[xdr.LedgerEntryType]string{
		xdr.LedgerEntryTypeAccount:          "./accounts.csv",
		xdr.LedgerEntryTypeData:             "./accountdata.csv",
		xdr.LedgerEntryTypeOffer:            "./offers.csv",
		xdr.LedgerEntryTypeTrustline:        "./trustlines.csv",
		xdr.LedgerEntryTypeClaimableBalance: "./claimablebalances.csv",
		xdr.LedgerEntryTypeLiquidityPool:    "./pools.csv",
	} {
		if err = files.put(entryType, fileName); err != nil {
			log.WithField("err", err).
				WithField("file", fileName).
				Fatal("cannot create csv file")
		}
	}

	ledgerSequenceString := os.Getenv("LATEST_LEDGER")
	ledgerSequence, err := strconv.Atoi(ledgerSequenceString)
	if err != nil {
		log.WithField("ledger", ledgerSequenceString).
			WithField("err", err).
			Fatal("cannot parse latest ledger")
	}
	log.WithField("ledger", ledgerSequence).
		Info("Processing entries from History Archive Snapshot")

	changeReader, err := ingest.NewCheckpointChangeReader(
		context.Background(),
		archive,
		uint32(ledgerSequence),
	)
	if err != nil {
		log.WithField("err", err).Fatal("cannot construct change reader")
	}
	defer changeReader.Close()

	changeStats := &ingest.StatsChangeProcessor{}
	doneStats := printPipelineStats(changeStats)
	changeProcessor := csvProcessor{files: files, changeStats: changeStats}
	logFatalError := func(err error) {
		log.WithField("err", err).Fatal("could not process all changes from HAS")
	}
	for {
		change, err := changeReader.Read()
		if err == io.EOF {
			break
		}
		if err != nil {
			logFatalError(errors.Wrap(err, "could not read transaction"))
		}

		if err = changeProcessor.ProcessChange(change); err != nil {
			logFatalError(errors.Wrap(err, "could not process change"))
		}
	}

	// Remove sorted files
	sortedFiles := []string{
		"./accounts_sorted.csv",
		"./accountdata_sorted.csv",
		"./offers_sorted.csv",
		"./trustlines_sorted.csv",
		"./claimablebalances_sort.csv",
	}
	for _, file := range sortedFiles {
		err := os.Remove(file)
		// Ignore not exist errors
		if err != nil && !os.IsNotExist(err) {
			panic(err)
		}
	}

	doneStats <- true
}

func archive(testnet bool) (*historyarchive.Archive, error) {
	if testnet {
		return historyarchive.Connect(
			"https://history.stellar.org/prd/core-testnet/core_testnet_001",
<<<<<<< HEAD
			historyarchive.ArchiveOptions{},
=======
			historyarchive.ConnectOptions{
				UserAgent: "dump-ledger-state",
			},
>>>>>>> 9d5b5855
		)
	}

	return historyarchive.Connect(
		fmt.Sprintf("https://history.stellar.org/prd/core-live/core_live_001/"),
<<<<<<< HEAD
		historyarchive.ArchiveOptions{},
=======
		historyarchive.ConnectOptions{
			UserAgent: "dump-ledger-state",
		},
>>>>>>> 9d5b5855
	)
}

func printPipelineStats(reporter *ingest.StatsChangeProcessor) chan<- bool {
	startTime := time.Now()
	done := make(chan bool)
	ticker := time.NewTicker(10 * time.Second)

	go func() {
		defer ticker.Stop()

		for {
			var m runtime.MemStats
			runtime.ReadMemStats(&m)
			results := reporter.GetResults()
			stats := log.F(results.Map())
			stats["Alloc"] = bToMb(m.Alloc)
			stats["HeapAlloc"] = bToMb(m.HeapAlloc)
			stats["Sys"] = bToMb(m.Sys)
			stats["NumGC"] = m.NumGC
			stats["Goroutines"] = runtime.NumGoroutine()
			stats["NumCPU"] = runtime.NumCPU()
			stats["Duration"] = time.Since(startTime)

			log.WithFields(stats).Info("Current Job Status")

			select {
			case <-ticker.C:
				continue
			case <-done:
				// Pipeline done
				return
			}
		}
	}()

	return done
}

func bToMb(b uint64) uint64 {
	return b / 1024 / 1024
}<|MERGE_RESOLUTION|>--- conflicted
+++ resolved
@@ -5,7 +5,6 @@
 	"encoding/base64"
 	"encoding/csv"
 	"flag"
-	"fmt"
 	"io"
 	"os"
 	"runtime"
@@ -16,6 +15,7 @@
 	"github.com/stellar/go/ingest"
 	"github.com/stellar/go/support/errors"
 	"github.com/stellar/go/support/log"
+	"github.com/stellar/go/support/storage"
 	"github.com/stellar/go/xdr"
 )
 
@@ -307,25 +307,21 @@
 	if testnet {
 		return historyarchive.Connect(
 			"https://history.stellar.org/prd/core-testnet/core_testnet_001",
-<<<<<<< HEAD
-			historyarchive.ArchiveOptions{},
-=======
-			historyarchive.ConnectOptions{
+			historyarchive.ArchiveOptions{
+				ConnectOptions: storage.ConnectOptions{
+					UserAgent: "dump-ledger-state",
+				},
+			},
+		)
+	}
+
+	return historyarchive.Connect(
+		"https://history.stellar.org/prd/core-live/core_live_001/",
+		historyarchive.ArchiveOptions{
+			ConnectOptions: storage.ConnectOptions{
 				UserAgent: "dump-ledger-state",
 			},
->>>>>>> 9d5b5855
-		)
-	}
-
-	return historyarchive.Connect(
-		fmt.Sprintf("https://history.stellar.org/prd/core-live/core_live_001/"),
-<<<<<<< HEAD
-		historyarchive.ArchiveOptions{},
-=======
-		historyarchive.ConnectOptions{
-			UserAgent: "dump-ledger-state",
 		},
->>>>>>> 9d5b5855
 	)
 }
 
