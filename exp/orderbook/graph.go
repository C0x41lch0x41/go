--- conflicted
+++ resolved
@@ -774,12 +774,8 @@
 	maxAssetsPerPath int,
 	includePools bool,
 ) ([]Path, uint32, error) {
-<<<<<<< HEAD
 	graph.lock.RLock()
-	target := map[int32]bool{}
-=======
 	target := make(map[int32]bool, len(destinationAssets))
->>>>>>> 01ba901e
 	for _, destinationAsset := range destinationAssets {
 		destinationAssetString := destinationAsset.String()
 		destinationAssetID, ok := graph.assetStringToID[destinationAssetString]
