--- conflicted
+++ resolved
@@ -72,12 +72,8 @@
 	ctx context.Context,
 	state searchState,
 	maxPathLength int,
-<<<<<<< HEAD
-	visited []xdr.Asset,
-=======
 	visitedAssets []xdr.Asset,
 	visitedAssetStrings []string,
->>>>>>> 2be7469f
 	remainingTerminalNodes int,
 	currentAssetString string,
 	currentAsset xdr.Asset,
@@ -87,23 +83,10 @@
 	if err := ctx.Err(); err != nil {
 		return err
 	}
-<<<<<<< HEAD
-	if currentAssetAmount <= 0 {
-		return nil
-	}
-	for _, asset := range visited {
-		if asset.Equals(currentAsset) {
-			return nil
-		}
-	}
-
-	updatedVisitedList := append(visited, currentAsset)
-=======
 
 	updatedVisitedAssets := append(visitedAssets, currentAsset)
 	updatedVisitedStrings := append(visitedAssetStrings, currentAssetString)
 
->>>>>>> 2be7469f
 	if state.isTerminalNode(currentAssetString, currentAssetAmount) {
 		state.appendToPaths(
 			updatedVisitedAssets,
@@ -113,11 +96,7 @@
 		remainingTerminalNodes--
 	}
 	// abort search if we've visited all destination nodes or if we've exceeded maxPathLength
-<<<<<<< HEAD
-	if remainingTerminalNodes == 0 || len(updatedVisitedList) > maxPathLength {
-=======
 	if remainingTerminalNodes == 0 || len(updatedVisitedStrings) > maxPathLength {
->>>>>>> 2be7469f
 		return nil
 	}
 
@@ -138,12 +117,8 @@
 			ctx,
 			state,
 			maxPathLength,
-<<<<<<< HEAD
-			updatedVisitedList,
-=======
 			updatedVisitedAssets,
 			updatedVisitedStrings,
->>>>>>> 2be7469f
 			remainingTerminalNodes,
 			nextAssetString,
 			nextAsset,
