--- conflicted
+++ resolved
@@ -18,12 +18,7 @@
 
 type ResumeTestTestSuite struct {
 	suite.Suite
-<<<<<<< HEAD
-	graph             *mockOrderBookGraph
 	ledgerBackend     *ledgerbackend.MockDatabaseBackend
-=======
-	ledgeBackend      *ledgerbackend.MockDatabaseBackend
->>>>>>> 8a6476e5
 	historyQ          *mockDBQ
 	historyAdapter    *adapters.MockHistoryArchiveAdapter
 	runner            *mockProcessorsRunner
@@ -32,12 +27,7 @@
 }
 
 func (s *ResumeTestTestSuite) SetupTest() {
-<<<<<<< HEAD
-	s.graph = &mockOrderBookGraph{}
 	s.ledgerBackend = &ledgerbackend.MockDatabaseBackend{}
-=======
-	s.ledgeBackend = &ledgerbackend.MockDatabaseBackend{}
->>>>>>> 8a6476e5
 	s.historyQ = &mockDBQ{}
 	s.historyAdapter = &adapters.MockHistoryArchiveAdapter{}
 	s.runner = &mockProcessorsRunner{}
@@ -47,12 +37,7 @@
 		historyQ:          s.historyQ,
 		historyAdapter:    s.historyAdapter,
 		runner:            s.runner,
-<<<<<<< HEAD
 		ledgerBackend:     s.ledgerBackend,
-		graph:             s.graph,
-=======
-		ledgerBackend:     s.ledgeBackend,
->>>>>>> 8a6476e5
 		stellarCoreClient: s.stellarCoreClient,
 	}
 	s.system.initMetrics()
@@ -217,45 +202,13 @@
 	)
 }
 
-<<<<<<< HEAD
-func (s *ResumeTestTestSuite) TestIngestOrderbookOnly() {
-	s.historyQ.On("Begin").Return(nil).Once()
-	s.historyQ.On("GetLastLedgerExpIngest").Return(uint32(110), nil).Once()
-	s.historyQ.On("GetExpIngestVersion").Return(CurrentVersion, nil).Once()
-	s.historyQ.On("GetLatestLedger").Return(uint32(0), nil)
-
-	s.ledgerBackend.On("GetLatestLedgerSequence").Return(uint32(111), nil).Once()
-
-	// Rollback to release the lock as we're not updating DB
-	s.historyQ.On("Rollback").Return(nil).Once()
-	s.ledgerBackend.On("PrepareRange", uint32(101), uint32(0)).Return(nil).Once()
-	s.runner.On("RunOrderBookProcessorOnLedger", uint32(101)).Return(io.StatsChangeProcessorResults{}, nil).Once()
-	s.graph.On("Apply", uint32(101)).Return(nil).Once()
-
-	next, err := resumeState{latestSuccessfullyProcessedLedger: 100}.run(s.system)
-	s.Assert().NoError(err)
-	s.Assert().Equal(
-		transition{
-			node:          resumeState{latestSuccessfullyProcessedLedger: 101},
-			sleepDuration: 0,
-		},
-		next,
-	)
-}
-
-// TestIngestOrderbookOnlyWhenLastLedgerExpEqualsCurrent is very similar to the test above
-// but it checks the `ingestLedger <= lastIngestedLedger` that, if incorrect, could lead
-// to a nasty off-by-one error.
-func (s *ResumeTestTestSuite) TestIngestOrderbookOnlyWhenLastLedgerExpEqualsCurrent() {
-=======
 func (s *ResumeTestTestSuite) mockSuccessfulIngestion() {
->>>>>>> 8a6476e5
 	s.historyQ.On("Begin").Return(nil).Once()
 	s.historyQ.On("GetLastLedgerExpIngest").Return(uint32(101), nil).Once()
 	s.historyQ.On("GetExpIngestVersion").Return(CurrentVersion, nil).Once()
 	s.historyQ.On("GetLatestLedger").Return(uint32(101), nil)
 
-	s.ledgerBackend.On("PrepareRange", uint32(101), uint32(0)).Return(nil).Once()
+	s.ledgerBackend.On("PrepareRange", uint32(102), uint32(0)).Return(nil).Once()
 	s.ledgerBackend.On("GetLatestLedgerSequence").Return(uint32(111), nil).Once()
 
 	s.runner.On("RunAllProcessorsOnLedger", uint32(102)).Return(io.StatsChangeProcessorResults{}, io.StatsLedgerTransactionProcessorResults{}, nil).Once()
@@ -285,27 +238,8 @@
 	)
 }
 
-<<<<<<< HEAD
-// TestNewLedgerButInMemoryOnly tests a scenario when there's a new ledger to
-// ingest into a DB but the instances is ingesting into memory only. In such
-// case it should wait for another instance to ingest into a DB.
-func (s *ResumeTestTestSuite) TestNewLedgerButInMemoryOnly() {
-	s.system.config.IngestInMemoryOnly = true
-	defer func() {
-		s.system.config.IngestInMemoryOnly = false
-	}()
-
-	s.historyQ.On("Begin").Return(nil).Once()
-	s.historyQ.On("GetLastLedgerExpIngest").Return(uint32(100), nil).Once()
-	s.historyQ.On("GetExpIngestVersion").Return(CurrentVersion, nil).Once()
-	s.historyQ.On("GetLatestLedger").Return(uint32(0), nil)
-
-	s.ledgerBackend.On("PrepareRange", uint32(101), uint32(0)).Return(nil).Once()
-	s.ledgerBackend.On("GetLatestLedgerSequence").Return(uint32(111), nil).Once()
-=======
 func (s *ResumeTestTestSuite) TestBumpIngestLedgerWhenIngestLedgerEqualsLastLedgerExpIngest() {
 	s.mockSuccessfulIngestion()
->>>>>>> 8a6476e5
 
 	next, err := resumeState{latestSuccessfullyProcessedLedger: 100}.run(s.system)
 	s.Assert().NoError(err)
@@ -319,29 +253,7 @@
 }
 
 func (s *ResumeTestTestSuite) TestIngestAllMasterNode() {
-<<<<<<< HEAD
-	s.historyQ.On("Begin").Return(nil).Once()
-	s.historyQ.On("GetLastLedgerExpIngest").Return(uint32(100), nil).Once()
-	s.historyQ.On("GetExpIngestVersion").Return(CurrentVersion, nil).Once()
-	s.historyQ.On("GetLatestLedger").Return(uint32(0), nil)
-
-	s.ledgerBackend.On("PrepareRange", uint32(101), uint32(0)).Return(nil).Once()
-	s.ledgerBackend.On("GetLatestLedgerSequence").Return(uint32(111), nil).Once()
-
-	s.runner.On("RunAllProcessorsOnLedger", uint32(101)).Return(io.StatsChangeProcessorResults{}, io.StatsLedgerTransactionProcessorResults{}, nil).Once()
-	s.historyQ.On("UpdateLastLedgerExpIngest", uint32(101)).Return(nil).Once()
-	s.historyQ.On("Commit").Return(nil).Once()
-	s.graph.On("Apply", uint32(101)).Return(nil).Once()
-
-	s.stellarCoreClient.On(
-		"SetCursor",
-		mock.AnythingOfType("*context.timerCtx"),
-		defaultCoreCursorName,
-		int32(101),
-	).Return(nil).Once()
-=======
 	s.mockSuccessfulIngestion()
->>>>>>> 8a6476e5
 
 	next, err := resumeState{latestSuccessfullyProcessedLedger: 101}.run(s.system)
 	s.Assert().NoError(err)
