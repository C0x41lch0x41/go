package txsub

import (
	"database/sql"
	"errors"
	"testing"

	"github.com/stellar/go/services/horizon/internal/db2/history"
	"github.com/stellar/go/services/horizon/internal/test"
	"github.com/stretchr/testify/mock"
)

<<<<<<< HEAD
=======
func TestGetIngestedTx(t *testing.T) {
	tt := test.Start(t)
	tt.Scenario("base")
	defer tt.Finish()
	q := &history.Q{SessionInterface: tt.HorizonSession()}
	hash := "2374e99349b9ef7dba9a5db3339b78fda8f34777b1af33ba468ad5c0df946d4d"
	tx, err := txResultByHash(tt.Ctx, q, hash)
	tt.Assert.NoError(err)
	tt.Assert.Equal(hash, tx.TransactionHash)
}

func TestGetIngestedTxHashes(t *testing.T) {
	tt := test.Start(t)
	tt.Scenario("base")
	defer tt.Finish()
	q := &history.Q{SessionInterface: tt.HorizonSession()}
	hashes := []string{"2374e99349b9ef7dba9a5db3339b78fda8f34777b1af33ba468ad5c0df946d4d"}
	txs, err := q.AllTransactionsByHashesSinceLedger(tt.Ctx, hashes, 0)
	tt.Assert.NoError(err)
	tt.Assert.Equal(hashes[0], txs[0].TransactionHash)
}

>>>>>>> 9d5b5855
func TestGetMissingTx(t *testing.T) {
	tt := test.Start(t)
	tt.Scenario("base")
	defer tt.Finish()
	q := &history.Q{SessionInterface: tt.HorizonSession()}
	hash := "adf1efb9fd253f53cbbe6230c131d2af19830328e52b610464652d67d2fb7195"

	_, err := txResultByHash(tt.Ctx, q, hash)
	tt.Assert.Equal(ErrNoResults, err)
}

func TestGetFailedTx(t *testing.T) {
	tt := test.Start(t)
	tt.Scenario("failed_transactions")
	defer tt.Finish()
	q := &history.Q{SessionInterface: tt.HorizonSession()}
	hash := "aa168f12124b7c196c0adaee7c73a64d37f99428cacb59a91ff389626845e7cf"

	_, err := txResultByHash(tt.Ctx, q, hash)
	tt.Assert.Equal("AAAAAAAAAGT/////AAAAAQAAAAAAAAAB/////gAAAAA=", err.(*FailedTransactionError).ResultXDR)
}

func TestFilteredQueryErrs(t *testing.T) {
	tt := test.Start(t)
	defer tt.Finish()

	q := &mockDBQ{}
	hash := "aa168f12124b7c196c0adaee7c73a64d37f99428cacb59a91ff389626845e7cf"

	q.On("PreFilteredTransactionByHash", tt.Ctx, mock.Anything, hash).Return(sql.ErrConnDone).Once()
	q.On("NoRows", sql.ErrConnDone).Return(false).Once()
	_, err := txResultByHash(tt.Ctx, q, hash)
	tt.Assert.True(errors.Is(err, sql.ErrConnDone))
}

func TestHistoryQueryErrs(t *testing.T) {
	tt := test.Start(t)
	defer tt.Finish()

	q := &mockDBQ{}
	hash := "aa168f12124b7c196c0adaee7c73a64d37f99428cacb59a91ff389626845e7cf"

	q.On("PreFilteredTransactionByHash", tt.Ctx, mock.Anything, hash).Return(sql.ErrNoRows).Once()
	q.On("NoRows", sql.ErrNoRows).Return(true).Once()

	q.On("TransactionByHash", tt.Ctx, mock.Anything, hash).Return(sql.ErrConnDone).Once()
	q.On("NoRows", sql.ErrConnDone).Return(false).Once()

	_, err := txResultByHash(tt.Ctx, q, hash)
	tt.Assert.True(errors.Is(err, sql.ErrConnDone))
}<|MERGE_RESOLUTION|>--- conflicted
+++ resolved
@@ -10,8 +10,6 @@
 	"github.com/stretchr/testify/mock"
 )
 
-<<<<<<< HEAD
-=======
 func TestGetIngestedTx(t *testing.T) {
 	tt := test.Start(t)
 	tt.Scenario("base")
@@ -34,7 +32,6 @@
 	tt.Assert.Equal(hashes[0], txs[0].TransactionHash)
 }
 
->>>>>>> 9d5b5855
 func TestGetMissingTx(t *testing.T) {
 	tt := test.Start(t)
 	tt.Scenario("base")
