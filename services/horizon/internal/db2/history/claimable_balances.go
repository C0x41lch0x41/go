--- conflicted
+++ resolved
@@ -231,11 +231,7 @@
 	sql = sql.
 		Prefix("WITH cb AS (").
 		Suffix(
-<<<<<<< HEAD
-			"LIMIT ?) select "+claimableBalancesSelectStatement+" from cb",
-=======
 			limitClausePlacement,
->>>>>>> 9d5b5855
 			query.PageQuery.Limit,
 		)
 
