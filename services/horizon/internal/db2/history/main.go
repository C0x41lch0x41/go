// Package history contains database record definitions useable for
// reading rows from a the history portion of horizon's database
package history

import (
	"context"
	"database/sql"
	"database/sql/driver"
	"encoding/json"
	"fmt"
	"strings"
	"sync"
	"time"

	sq "github.com/Masterminds/squirrel"
	"github.com/guregu/null"
	"github.com/guregu/null/zero"
	"github.com/jmoiron/sqlx"
	"github.com/lib/pq"

	"github.com/stellar/go/services/horizon/internal/db2"
	"github.com/stellar/go/support/db"
	"github.com/stellar/go/support/errors"
	strtime "github.com/stellar/go/support/time"
	"github.com/stellar/go/xdr"
)

const (
	// account effects

	// EffectAccountCreated effects occur when a new account is created
	EffectAccountCreated EffectType = 0 // from create_account

	// EffectAccountRemoved effects occur when one account is merged into another
	EffectAccountRemoved EffectType = 1 // from merge_account

	// EffectAccountCredited effects occur when an account receives some currency
	EffectAccountCredited EffectType = 2 // from create_account, payment, path_payment, merge_account

	// EffectAccountDebited effects occur when an account sends some currency
	EffectAccountDebited EffectType = 3 // from create_account, payment, path_payment, create_account

	// EffectAccountThresholdsUpdated effects occur when an account changes its
	// multisig thresholds.
	EffectAccountThresholdsUpdated EffectType = 4 // from set_options

	// EffectAccountHomeDomainUpdated effects occur when an account changes its
	// home domain.
	EffectAccountHomeDomainUpdated EffectType = 5 // from set_options

	// EffectAccountFlagsUpdated effects occur when an account changes its
	// account flags, either clearing or setting.
	EffectAccountFlagsUpdated EffectType = 6 // from set_options

	// EffectAccountInflationDestinationUpdated effects occur when an account changes its
	// inflation destination.
	EffectAccountInflationDestinationUpdated EffectType = 7 // from set_options

	// signer effects

	// EffectSignerCreated occurs when an account gains a signer
	EffectSignerCreated EffectType = 10 // from set_options

	// EffectSignerRemoved occurs when an account loses a signer
	EffectSignerRemoved EffectType = 11 // from set_options

	// EffectSignerUpdated occurs when an account changes the weight of one of its
	// signers.
	EffectSignerUpdated EffectType = 12 // from set_options

	// trustline effects

	// EffectTrustlineCreated occurs when an account trusts an anchor
	EffectTrustlineCreated EffectType = 20 // from change_trust

	// EffectTrustlineRemoved occurs when an account removes struct by setting the
	// limit of a trustline to 0
	EffectTrustlineRemoved EffectType = 21 // from change_trust

	// EffectTrustlineUpdated occurs when an account changes a trustline's limit
	EffectTrustlineUpdated EffectType = 22 // from change_trust, allow_trust

	// Deprecated: use EffectTrustlineFlagsUpdated instead.
	// EffectTrustlineAuthorized occurs when an anchor has AUTH_REQUIRED flag set
	// to true and it authorizes another account's trustline
	EffectTrustlineAuthorized EffectType = 23 // from allow_trust

	// Deprecated: use EffectTrustlineFlagsUpdated instead.
	// EffectTrustlineDeauthorized occurs when an anchor revokes access to a asset
	// it issues.
	EffectTrustlineDeauthorized EffectType = 24 // from allow_trust

	// Deprecated: use EffectTrustlineFlagsUpdated instead.
	// EffectTrustlineAuthorizedToMaintainLiabilities occurs when an anchor has AUTH_REQUIRED flag set
	// to true and it authorizes another account's trustline to maintain liabilities
	EffectTrustlineAuthorizedToMaintainLiabilities EffectType = 25 // from allow_trust

	// EffectTrustlineFlagsUpdated effects occur when a TrustLine changes its
	// flags, either clearing or setting.
	EffectTrustlineFlagsUpdated EffectType = 26 // from set_trust_line flags

	// trading effects

	// unused
	// EffectOfferCreated occurs when an account offers to trade an asset
	// EffectOfferCreated EffectType = 30 // from manage_offer, creat_passive_offer
	// EffectOfferRemoved occurs when an account removes an offer
	// EffectOfferRemoved EffectType = 31 // from manage_offer, create_passive_offer, path_payment
	// EffectOfferUpdated occurs when an offer is updated by the offering account.
	// EffectOfferUpdated EffectType = 32 // from manage_offer, creat_passive_offer, path_payment

	// EffectTrade occurs when a trade is initiated because of a path payment or
	// offer operation.
	EffectTrade EffectType = 33 // from manage_offer, creat_passive_offer, path_payment

	// data effects

	// EffectDataCreated occurs when an account gets a new data field
	EffectDataCreated EffectType = 40 // from manage_data

	// EffectDataRemoved occurs when an account removes a data field
	EffectDataRemoved EffectType = 41 // from manage_data

	// EffectDataUpdated occurs when an account changes a data field's value
	EffectDataUpdated EffectType = 42 // from manage_data

	// EffectSequenceBumped occurs when an account bumps their sequence number
	EffectSequenceBumped EffectType = 43 // from bump_sequence

	// claimable balance effects

	// EffectClaimableBalanceCreated occurs when a claimable balance is created
	EffectClaimableBalanceCreated EffectType = 50 // from create_claimable_balance

	// EffectClaimableBalanceClaimantCreated occurs when a claimable balance claimant is created
	EffectClaimableBalanceClaimantCreated EffectType = 51 // from create_claimable_balance

	// EffectClaimableBalanceClaimed occurs when a claimable balance is claimed
	EffectClaimableBalanceClaimed EffectType = 52 // from claim_claimable_balance

	// sponsorship effects

	// EffectAccountSponsorshipCreated occurs when an account ledger entry is sponsored
	EffectAccountSponsorshipCreated EffectType = 60 // from create_account

	// EffectAccountSponsorshipUpdated occurs when the sponsoring of an account ledger entry is updated
	EffectAccountSponsorshipUpdated EffectType = 61 // from revoke_sponsorship

	// EffectAccountSponsorshipRemoved occurs when the sponsorship of an account ledger entry is removed
	EffectAccountSponsorshipRemoved EffectType = 62 // from revoke_sponsorship

	// EffectTrustlineSponsorshipCreated occurs when a trustline ledger entry is sponsored
	EffectTrustlineSponsorshipCreated EffectType = 63 // from change_trust

	// EffectTrustlineSponsorshipUpdated occurs when the sponsoring of a trustline ledger entry is updated
	EffectTrustlineSponsorshipUpdated EffectType = 64 // from revoke_sponsorship

	// EffectTrustlineSponsorshipRemoved occurs when the sponsorship of a trustline ledger entry is removed
	EffectTrustlineSponsorshipRemoved EffectType = 65 // from revoke_sponsorship

	// EffectDataSponsorshipCreated occurs when a trustline ledger entry is sponsored
	EffectDataSponsorshipCreated EffectType = 66 // from manage_data

	// EffectDataSponsorshipUpdated occurs when the sponsoring of a trustline ledger entry is updated
	EffectDataSponsorshipUpdated EffectType = 67 // from revoke_sponsorship

	// EffectDataSponsorshipRemoved occurs when the sponsorship of a trustline ledger entry is removed
	EffectDataSponsorshipRemoved EffectType = 68 // from revoke_sponsorship

	// EffectClaimableBalanceSponsorshipCreated occurs when a claimable balance ledger entry is sponsored
	EffectClaimableBalanceSponsorshipCreated EffectType = 69 // from create_claimable_balance

	// EffectClaimableBalanceSponsorshipUpdated occurs when the sponsoring of a claimable balance ledger entry
	// is updated
	EffectClaimableBalanceSponsorshipUpdated EffectType = 70 // from revoke_sponsorship

	// EffectClaimableBalanceSponsorshipRemoved occurs when the sponsorship of a claimable balance ledger entry
	// is removed
	EffectClaimableBalanceSponsorshipRemoved EffectType = 71 // from claim_claimable_balance

	// EffectSignerSponsorshipCreated occurs when the sponsorship of a signer is created
	EffectSignerSponsorshipCreated EffectType = 72 // from set_options

	// EffectSignerSponsorshipUpdated occurs when the sponsorship of a signer is updated
	EffectSignerSponsorshipUpdated EffectType = 73 // from revoke_sponsorship

	// EffectSignerSponsorshipRemoved occurs when the sponsorship of a signer is removed
	EffectSignerSponsorshipRemoved EffectType = 74 // from revoke_sponsorship

	// EffectClaimableBalanceClawedBack occurs when a claimable balance is clawed back
	EffectClaimableBalanceClawedBack EffectType = 80 // from clawback_claimable_balance

	// EffectLiquidityPoolDeposited occurs when a liquidity pool incurs a deposit
	EffectLiquidityPoolDeposited EffectType = 90 // from liquidity_pool_deposit

	// EffectLiquidityPoolWithdrew occurs when a liquidity pool incurs a withdrawal
	EffectLiquidityPoolWithdrew EffectType = 91 // from liquidity_pool_withdraw

	// EffectLiquidityPoolTrade occurs when a trade happens in a liquidity pool
	EffectLiquidityPoolTrade EffectType = 92

	// EffectLiquidityPoolCreated occurs when a liquidity pool is created
	EffectLiquidityPoolCreated EffectType = 93 // from change_trust

	// EffectLiquidityPoolRemoved occurs when a liquidity pool is removed
	EffectLiquidityPoolRemoved EffectType = 94 // from change_trust

	// EffectLiquidityPoolRevoked occurs when a liquidity pool is revoked
	EffectLiquidityPoolRevoked EffectType = 95 // from change_trust_line_flags and allow_trust
)

// Account is a row of data from the `history_accounts` table
type Account struct {
	ID      int64  `db:"id"`
	Address string `db:"address"`
}

// AccountEntry is a row of data from the `account` table
type AccountEntry struct {
	AccountID            string      `db:"account_id"`
	Balance              int64       `db:"balance"`
	BuyingLiabilities    int64       `db:"buying_liabilities"`
	SellingLiabilities   int64       `db:"selling_liabilities"`
	SequenceNumber       int64       `db:"sequence_number"`
	SequenceLedger       zero.Int    `db:"sequence_ledger"`
	SequenceTime         zero.Int    `db:"sequence_time"`
	NumSubEntries        uint32      `db:"num_subentries"`
	InflationDestination string      `db:"inflation_destination"`
	HomeDomain           string      `db:"home_domain"`
	Flags                uint32      `db:"flags"`
	MasterWeight         byte        `db:"master_weight"`
	ThresholdLow         byte        `db:"threshold_low"`
	ThresholdMedium      byte        `db:"threshold_medium"`
	ThresholdHigh        byte        `db:"threshold_high"`
	LastModifiedLedger   uint32      `db:"last_modified_ledger"`
	Sponsor              null.String `db:"sponsor"`
	NumSponsored         uint32      `db:"num_sponsored"`
	NumSponsoring        uint32      `db:"num_sponsoring"`
}

type IngestionQ interface {
	QAccounts
	QFilter
	QAssetStats
	QClaimableBalances
	QHistoryClaimableBalances
	QData
	QEffects
	QLedgers
	QLiquidityPools
	QHistoryLiquidityPools
	QOffers
	QOperations
	// QParticipants
	// Copy the small interfaces with shared methods directly, otherwise error:
	// duplicate method CreateAccounts
	NewTransactionParticipantsBatchInsertBuilder(maxBatchSize int) TransactionParticipantsBatchInsertBuilder
	NewOperationParticipantBatchInsertBuilder(maxBatchSize int) OperationParticipantBatchInsertBuilder
	QSigners
	//QTrades
	NewTradeBatchInsertBuilder(maxBatchSize int) TradeBatchInsertBuilder
	RebuildTradeAggregationTimes(ctx context.Context, from, to strtime.Millis, roundingSlippageFilter int) error
	RebuildTradeAggregationBuckets(ctx context.Context, fromLedger, toLedger uint32, roundingSlippageFilter int) error
<<<<<<< HEAD
=======
	ReapLookupTables(ctx context.Context, offsets map[string]int64) (map[string]int64, error)
>>>>>>> 9d5b5855
	CreateAssets(ctx context.Context, assets []xdr.Asset, batchSize int) (map[string]Asset, error)
	QTransactions
	QTrustLines
	QTxSubmissionResult

	Begin() error
	BeginTx(*sql.TxOptions) error
	Commit() error
	CloneIngestionQ() IngestionQ
	Close() error
	Rollback() error
	GetTx() *sqlx.Tx
	GetIngestVersion(context.Context) (int, error)
	UpdateExpStateInvalid(context.Context, bool) error
	UpdateIngestVersion(context.Context, int) error
	GetExpStateInvalid(context.Context) (bool, error)
	GetLatestHistoryLedger(context.Context) (uint32, error)
	GetOfferCompactionSequence(context.Context) (uint32, error)
	GetLiquidityPoolCompactionSequence(context.Context) (uint32, error)
	TruncateIngestStateTables(context.Context) error
	DeleteRangeAll(ctx context.Context, start, end int64) error
	DeleteTransactionsFilteredTmpOlderThan(ctx context.Context, howOldInSeconds uint64) (int64, error)
}

// QAccounts defines account related queries.
type QAccounts interface {
	GetAccountsByIDs(ctx context.Context, ids []string) ([]AccountEntry, error)
	UpsertAccounts(ctx context.Context, accounts []AccountEntry) error
	RemoveAccounts(ctx context.Context, accountIDs []string) (int64, error)
}

// AccountSigner is a row of data from the `accounts_signers` table
type AccountSigner struct {
	Account string      `db:"account_id"`
	Signer  string      `db:"signer"`
	Weight  int32       `db:"weight"`
	Sponsor null.String `db:"sponsor"`
}

type AccountSignersBatchInsertBuilder interface {
	Add(ctx context.Context, signer AccountSigner) error
	Exec(ctx context.Context) error
}

// accountSignersBatchInsertBuilder is a simple wrapper around db.BatchInsertBuilder
type accountSignersBatchInsertBuilder struct {
	builder db.BatchInsertBuilder
}

// Data is a row of data from the `account_data` table
type Data struct {
	AccountID          string           `db:"account_id"`
	Name               string           `db:"name"`
	Value              AccountDataValue `db:"value"`
	LastModifiedLedger uint32           `db:"last_modified_ledger"`
	Sponsor            null.String      `db:"sponsor"`
}

type AccountDataValue []byte

type AccountDataKey struct {
	AccountID string
	DataName  string
}

// QData defines account data related queries.
type QData interface {
	CountAccountsData(ctx context.Context) (int, error)
	GetAccountDataByKeys(ctx context.Context, keys []AccountDataKey) ([]Data, error)
	UpsertAccountData(ctx context.Context, data []Data) error
	RemoveAccountData(ctx context.Context, keys []AccountDataKey) (int64, error)
}

// Asset is a row of data from the `history_assets` table
type Asset struct {
	ID     int64  `db:"id"`
	Type   string `db:"asset_type"`
	Code   string `db:"asset_code"`
	Issuer string `db:"asset_issuer"`
}

// ExpAssetStat is a row in the exp_asset_stats table representing the stats per Asset
type ExpAssetStat struct {
	AssetType   xdr.AssetType        `db:"asset_type"`
	AssetCode   string               `db:"asset_code"`
	AssetIssuer string               `db:"asset_issuer"`
	Accounts    ExpAssetStatAccounts `db:"accounts"`
	Balances    ExpAssetStatBalances `db:"balances"`
	Amount      string               `db:"amount"`
	NumAccounts int32                `db:"num_accounts"`
}

// PagingToken returns a cursor for this asset stat
func (e ExpAssetStat) PagingToken() string {
	return fmt.Sprintf(
		"%s_%s_%s",
		e.AssetCode,
		e.AssetIssuer,
		xdr.AssetTypeToString[e.AssetType],
	)
}

// ExpAssetStatAccounts represents the summarized acount numbers for a single Asset
type ExpAssetStatAccounts struct {
	Authorized                      int32 `json:"authorized"`
	AuthorizedToMaintainLiabilities int32 `json:"authorized_to_maintain_liabilities"`
	ClaimableBalances               int32 `json:"claimable_balances"`
	LiquidityPools                  int32 `json:"liquidity_pools"`
	Unauthorized                    int32 `json:"unauthorized"`
}

func (e ExpAssetStatAccounts) Value() (driver.Value, error) {
	return json.Marshal(e)
}

func (e *ExpAssetStatAccounts) Scan(src interface{}) error {
	source, ok := src.([]byte)
	if !ok {
		return errors.New("Type assertion .([]byte) failed.")
	}

	return json.Unmarshal(source, &e)
}

func (a ExpAssetStatAccounts) Add(b ExpAssetStatAccounts) ExpAssetStatAccounts {
	return ExpAssetStatAccounts{
		Authorized:                      a.Authorized + b.Authorized,
		AuthorizedToMaintainLiabilities: a.AuthorizedToMaintainLiabilities + b.AuthorizedToMaintainLiabilities,
		ClaimableBalances:               a.ClaimableBalances + b.ClaimableBalances,
		LiquidityPools:                  a.LiquidityPools + b.LiquidityPools,
		Unauthorized:                    a.Unauthorized + b.Unauthorized,
	}
}

func (a ExpAssetStatAccounts) IsZero() bool {
	return a == ExpAssetStatAccounts{}
}

// ExpAssetStatBalances represents the summarized balances for a single Asset
// Note: the string representation is in stroops!
type ExpAssetStatBalances struct {
	Authorized                      string `json:"authorized"`
	AuthorizedToMaintainLiabilities string `json:"authorized_to_maintain_liabilities"`
	ClaimableBalances               string `json:"claimable_balances"`
	LiquidityPools                  string `json:"liquidity_pools"`
	Unauthorized                    string `json:"unauthorized"`
}

func (e ExpAssetStatBalances) Value() (driver.Value, error) {
	return json.Marshal(e)
}

func (e *ExpAssetStatBalances) Scan(src interface{}) error {
	source, ok := src.([]byte)
	if !ok {
		return errors.New("Type assertion .([]byte) failed.")
	}

	err := json.Unmarshal(source, &e)
	if err != nil {
		return err
	}

	// Sets zero values for empty balances
	if e.Authorized == "" {
		e.Authorized = "0"
	}
	if e.AuthorizedToMaintainLiabilities == "" {
		e.AuthorizedToMaintainLiabilities = "0"
	}
	if e.ClaimableBalances == "" {
		e.ClaimableBalances = "0"
	}
	if e.LiquidityPools == "" {
		e.LiquidityPools = "0"
	}
	if e.Unauthorized == "" {
		e.Unauthorized = "0"
	}

	return nil
}

// QAssetStats defines exp_asset_stats related queries.
type QAssetStats interface {
	InsertAssetStats(ctx context.Context, stats []ExpAssetStat, batchSize int) error
	InsertAssetStat(ctx context.Context, stat ExpAssetStat) (int64, error)
	UpdateAssetStat(ctx context.Context, stat ExpAssetStat) (int64, error)
	GetAssetStat(ctx context.Context, assetType xdr.AssetType, assetCode, assetIssuer string) (ExpAssetStat, error)
	RemoveAssetStat(ctx context.Context, assetType xdr.AssetType, assetCode, assetIssuer string) (int64, error)
	GetAssetStats(ctx context.Context, assetCode, assetIssuer string, page db2.PageQuery) ([]ExpAssetStat, error)
	CountTrustLines(ctx context.Context) (int, error)
}

type QCreateAccountsHistory interface {
	CreateAccounts(ctx context.Context, addresses []string, maxBatchSize int) (map[string]int64, error)
}

// Effect is a row of data from the `history_effects` table
type Effect struct {
	HistoryAccountID   int64       `db:"history_account_id"`
	Account            string      `db:"address"`
	AccountMuxed       null.String `db:"address_muxed"`
	HistoryOperationID int64       `db:"history_operation_id"`
	Order              int32       `db:"order"`
	Type               EffectType  `db:"type"`
	DetailsString      null.String `db:"details"`
}

// TradeEffectDetails is a struct of data from `effects.DetailsString`
// when the effect type is trade
type TradeEffectDetails struct {
	Seller            string `json:"seller"`
	SellerMuxed       string `json:"seller_muxed,omitempty"`
	SellerMuxedID     uint64 `json:"seller_muxed_id,omitempty"`
	OfferID           int64  `json:"offer_id"`
	SoldAmount        string `json:"sold_amount"`
	SoldAssetType     string `json:"sold_asset_type"`
	SoldAssetCode     string `json:"sold_asset_code,omitempty"`
	SoldAssetIssuer   string `json:"sold_asset_issuer,omitempty"`
	BoughtAmount      string `json:"bought_amount"`
	BoughtAssetType   string `json:"bought_asset_type"`
	BoughtAssetCode   string `json:"bought_asset_code,omitempty"`
	BoughtAssetIssuer string `json:"bought_asset_issuer,omitempty"`
}

// SequenceBumped is a struct of data from `effects.DetailsString`
// when the effect type is sequence bumped.
type SequenceBumped struct {
	NewSeq int64 `json:"new_seq"`
}

// EffectsQ is a helper struct to aid in configuring queries that loads
// slices of Ledger structs.
type EffectsQ struct {
	Err    error
	parent *Q
	sql    sq.SelectBuilder
}

// EffectType is the numeric type for an effect, used as the `type` field in the
// `history_effects` table.
type EffectType int

// FeeStats is a row of data from the min, mode, percentile aggregate functions over the
// `history_transactions` table.
type FeeStats struct {
	FeeChargedMax  null.Int `db:"fee_charged_max"`
	FeeChargedMin  null.Int `db:"fee_charged_min"`
	FeeChargedMode null.Int `db:"fee_charged_mode"`
	FeeChargedP10  null.Int `db:"fee_charged_p10"`
	FeeChargedP20  null.Int `db:"fee_charged_p20"`
	FeeChargedP30  null.Int `db:"fee_charged_p30"`
	FeeChargedP40  null.Int `db:"fee_charged_p40"`
	FeeChargedP50  null.Int `db:"fee_charged_p50"`
	FeeChargedP60  null.Int `db:"fee_charged_p60"`
	FeeChargedP70  null.Int `db:"fee_charged_p70"`
	FeeChargedP80  null.Int `db:"fee_charged_p80"`
	FeeChargedP90  null.Int `db:"fee_charged_p90"`
	FeeChargedP95  null.Int `db:"fee_charged_p95"`
	FeeChargedP99  null.Int `db:"fee_charged_p99"`
	MaxFeeMax      null.Int `db:"max_fee_max"`
	MaxFeeMin      null.Int `db:"max_fee_min"`
	MaxFeeMode     null.Int `db:"max_fee_mode"`
	MaxFeeP10      null.Int `db:"max_fee_p10"`
	MaxFeeP20      null.Int `db:"max_fee_p20"`
	MaxFeeP30      null.Int `db:"max_fee_p30"`
	MaxFeeP40      null.Int `db:"max_fee_p40"`
	MaxFeeP50      null.Int `db:"max_fee_p50"`
	MaxFeeP60      null.Int `db:"max_fee_p60"`
	MaxFeeP70      null.Int `db:"max_fee_p70"`
	MaxFeeP80      null.Int `db:"max_fee_p80"`
	MaxFeeP90      null.Int `db:"max_fee_p90"`
	MaxFeeP95      null.Int `db:"max_fee_p95"`
	MaxFeeP99      null.Int `db:"max_fee_p99"`
}

// LatestLedger represents a response from the raw LatestLedgerBaseFeeAndSequence
// query.
type LatestLedger struct {
	BaseFee  int32 `db:"base_fee"`
	Sequence int32 `db:"sequence"`
}

// Ledger is a row of data from the `history_ledgers` table
type Ledger struct {
	TotalOrderID
	Sequence                   int32       `db:"sequence"`
	ImporterVersion            int32       `db:"importer_version"`
	LedgerHash                 string      `db:"ledger_hash"`
	PreviousLedgerHash         null.String `db:"previous_ledger_hash"`
	TransactionCount           int32       `db:"transaction_count"`
	SuccessfulTransactionCount *int32      `db:"successful_transaction_count"`
	FailedTransactionCount     *int32      `db:"failed_transaction_count"`
	OperationCount             int32       `db:"operation_count"`
	TxSetOperationCount        *int32      `db:"tx_set_operation_count"`
	ClosedAt                   time.Time   `db:"closed_at"`
	CreatedAt                  time.Time   `db:"created_at"`
	UpdatedAt                  time.Time   `db:"updated_at"`
	TotalCoins                 int64       `db:"total_coins"`
	FeePool                    int64       `db:"fee_pool"`
	BaseFee                    int32       `db:"base_fee"`
	BaseReserve                int32       `db:"base_reserve"`
	MaxTxSetSize               int32       `db:"max_tx_set_size"`
	ProtocolVersion            int32       `db:"protocol_version"`
	LedgerHeaderXDR            null.String `db:"ledger_header"`
}

// LedgerCapacityUsageStats contains ledgers fullness stats.
type LedgerCapacityUsageStats struct {
	CapacityUsage null.String `db:"ledger_capacity_usage"`
}

// LedgerCache is a helper struct to load ledger data related to a batch of
// sequences.
type LedgerCache struct {
	Records map[int32]Ledger

	lock   sync.Mutex
	queued map[int32]struct{}
}

type LedgerRange struct {
	StartSequence uint32 `db:"start"`
	EndSequence   uint32 `db:"end"`
}

// LedgersQ is a helper struct to aid in configuring queries that loads
// slices of Ledger structs.
type LedgersQ struct {
	Err    error
	parent *Q
	sql    sq.SelectBuilder
}

// Operation is a row of data from the `history_operations` table
type Operation struct {
	TotalOrderID
	TransactionID         int64             `db:"transaction_id"`
	TransactionHash       string            `db:"transaction_hash"`
	TxResult              string            `db:"tx_result"`
	ApplicationOrder      int32             `db:"application_order"`
	Type                  xdr.OperationType `db:"type"`
	DetailsString         null.String       `db:"details"`
	SourceAccount         string            `db:"source_account"`
	SourceAccountMuxed    null.String       `db:"source_account_muxed"`
	TransactionSuccessful bool              `db:"transaction_successful"`
}

// ManageOffer is a struct of data from `operations.DetailsString`
// when the operation type is manage sell offer or manage buy offer
type ManageOffer struct {
	OfferID int64 `json:"offer_id"`
}

// upsertField is used in upsertRows function generating upsert query for
// different tables.
type upsertField struct {
	name    string
	dbType  string
	objects []interface{}
}

// Offer is row of data from the `offers` table from horizon DB
type Offer struct {
	SellerID string `db:"seller_id"`
	OfferID  int64  `db:"offer_id"`

	SellingAsset xdr.Asset `db:"selling_asset"`
	BuyingAsset  xdr.Asset `db:"buying_asset"`

	Amount             int64       `db:"amount"`
	Pricen             int32       `db:"pricen"`
	Priced             int32       `db:"priced"`
	Price              float64     `db:"price"`
	Flags              int32       `db:"flags"`
	Deleted            bool        `db:"deleted"`
	LastModifiedLedger uint32      `db:"last_modified_ledger"`
	Sponsor            null.String `db:"sponsor"`
}

// OperationsQ is a helper struct to aid in configuring queries that loads
// slices of Operation structs.
type OperationsQ struct {
	Err                 error
	parent              *Q
	sql                 sq.SelectBuilder
	opIdCol             string
	includeFailed       bool
	includeTransactions bool
}

// Q is a helper struct on which to hang common_trades queries against a history
// portion of the horizon database.
type Q struct {
	db.SessionInterface
}

// QSigners defines signer related queries.
type QSigners interface {
	GetLastLedgerIngestNonBlocking(ctx context.Context) (uint32, error)
	GetLastLedgerIngest(ctx context.Context) (uint32, error)
	UpdateLastLedgerIngest(ctx context.Context, ledgerSequence uint32) error
	AccountsForSigner(ctx context.Context, signer string, page db2.PageQuery) ([]AccountSigner, error)
	NewAccountSignersBatchInsertBuilder(maxBatchSize int) AccountSignersBatchInsertBuilder
	CreateAccountSigner(ctx context.Context, account, signer string, weight int32, sponsor *string) (int64, error)
	RemoveAccountSigner(ctx context.Context, account, signer string) (int64, error)
	SignersForAccounts(ctx context.Context, accounts []string) ([]AccountSigner, error)
	CountAccounts(ctx context.Context) (int, error)
}

// OffersQuery is a helper struct to configure queries to offers
type OffersQuery struct {
	PageQuery db2.PageQuery
	SellerID  string
	Sponsor   string
	Selling   *xdr.Asset
	Buying    *xdr.Asset
}

// TotalOrderID represents the ID portion of rows that are identified by the
// "TotalOrderID".  See total_order_id.go in the `db` package for details.
type TotalOrderID struct {
	ID int64 `db:"id"`
}

// Trade represents a trade from the trades table, joined with asset information from the assets table and account
// addresses from the accounts table
type Trade struct {
	HistoryOperationID     int64       `db:"history_operation_id"`
	Order                  int32       `db:"order"`
	LedgerCloseTime        time.Time   `db:"ledger_closed_at"`
	BaseOfferID            null.Int    `db:"base_offer_id"`
	BaseAccount            null.String `db:"base_account"`
	BaseAssetType          string      `db:"base_asset_type"`
	BaseAssetCode          string      `db:"base_asset_code"`
	BaseAssetIssuer        string      `db:"base_asset_issuer"`
	BaseAmount             int64       `db:"base_amount"`
	BaseLiquidityPoolID    null.String `db:"base_liquidity_pool_id"`
	CounterOfferID         null.Int    `db:"counter_offer_id"`
	CounterAccount         null.String `db:"counter_account"`
	CounterAssetType       string      `db:"counter_asset_type"`
	CounterAssetCode       string      `db:"counter_asset_code"`
	CounterAssetIssuer     string      `db:"counter_asset_issuer"`
	CounterAmount          int64       `db:"counter_amount"`
	CounterLiquidityPoolID null.String `db:"counter_liquidity_pool_id"`
	LiquidityPoolFee       null.Int    `db:"liquidity_pool_fee"`
	BaseIsSeller           bool        `db:"base_is_seller"`
	PriceN                 null.Int    `db:"price_n"`
	PriceD                 null.Int    `db:"price_d"`
	Type                   TradeType   `db:"trade_type"`
}

// Transaction is a row of data from the `history_transactions` table
type Transaction struct {
	LedgerCloseTime time.Time `db:"ledger_close_time"`
	TransactionWithoutLedger
}

<<<<<<< HEAD
=======
// Transaction is a row of data from the `history_transactions_filtered_tmp` table
type TransactionFilteredTmp struct {
	CreatedAt time.Time `db:"created_at"`
	TransactionWithoutLedger
}

>>>>>>> 9d5b5855
func (t *Transaction) HasPreconditions() bool {
	return !t.TimeBounds.Null ||
		!t.LedgerBounds.Null ||
		t.MinAccountSequence.Valid ||
		(t.MinAccountSequenceAge.Valid &&
			t.MinAccountSequenceAge.String != "0") ||
		t.MinAccountSequenceLedgerGap.Valid ||
		len(t.ExtraSigners) > 0
}

// TransactionsQ is a helper struct to aid in configuring queries that loads
// slices of transaction structs.
type TransactionsQ struct {
	Err           error
	parent        *Q
	sql           sq.SelectBuilder
	includeFailed bool
}

// TrustLine is row of data from the `trust_lines` table from horizon DB
type TrustLine struct {
	AccountID          string        `db:"account_id"`
	AssetType          xdr.AssetType `db:"asset_type"`
	AssetIssuer        string        `db:"asset_issuer"`
	AssetCode          string        `db:"asset_code"`
	Balance            int64         `db:"balance"`
	LedgerKey          string        `db:"ledger_key"`
	Limit              int64         `db:"trust_line_limit"`
	LiquidityPoolID    string        `db:"liquidity_pool_id"`
	BuyingLiabilities  int64         `db:"buying_liabilities"`
	SellingLiabilities int64         `db:"selling_liabilities"`
	Flags              uint32        `db:"flags"`
	LastModifiedLedger uint32        `db:"last_modified_ledger"`
	Sponsor            null.String   `db:"sponsor"`
}

// QTrustLines defines trust lines related queries.
type QTrustLines interface {
	GetTrustLinesByKeys(ctx context.Context, ledgerKeys []string) ([]TrustLine, error)
	UpsertTrustLines(ctx context.Context, trustlines []TrustLine) error
	RemoveTrustLines(ctx context.Context, ledgerKeys []string) (int64, error)
}

func (q *Q) NewAccountSignersBatchInsertBuilder(maxBatchSize int) AccountSignersBatchInsertBuilder {
	return &accountSignersBatchInsertBuilder{
		builder: db.BatchInsertBuilder{
			Table:        q.GetTable("accounts_signers"),
			MaxBatchSize: maxBatchSize,
		},
	}
}

// ElderLedger loads the oldest ledger known to the history database
func (q *Q) ElderLedger(ctx context.Context, dest interface{}) error {
	return q.GetRaw(ctx, dest, `SELECT COALESCE(MIN(sequence), 0) FROM history_ledgers`)
}

// GetLatestHistoryLedger loads the latest known ledger. Returns 0 if no ledgers in
// `history_ledgers` table.
func (q *Q) GetLatestHistoryLedger(ctx context.Context) (uint32, error) {
	var value uint32
	err := q.LatestLedger(ctx, &value)
	return value, err
}

// LatestLedger loads the latest known ledger
func (q *Q) LatestLedger(ctx context.Context, dest interface{}) error {
	return q.GetRaw(ctx, dest, `SELECT COALESCE(MAX(sequence), 0) FROM history_ledgers`)
}

// LatestLedgerSequenceClosedAt loads the latest known ledger sequence and close time,
// returns empty values if no ledgers in a DB.
func (q *Q) LatestLedgerSequenceClosedAt(ctx context.Context) (int32, time.Time, error) {
	ledger := struct {
		Sequence int32     `db:"sequence"`
		ClosedAt time.Time `db:"closed_at"`
	}{}
	err := q.GetRaw(ctx, &ledger, `SELECT sequence, closed_at FROM history_ledgers ORDER BY sequence DESC LIMIT 1`)
	if err == sql.ErrNoRows {
		// Will return empty values
		return ledger.Sequence, ledger.ClosedAt, nil
	}
	return ledger.Sequence, ledger.ClosedAt, err
}

// LatestLedgerBaseFeeAndSequence loads the latest known ledger's base fee and
// sequence number.
func (q *Q) LatestLedgerBaseFeeAndSequence(ctx context.Context, dest interface{}) error {
	return q.GetRaw(ctx, dest, `
		SELECT base_fee, sequence
		FROM history_ledgers
		WHERE sequence = (SELECT COALESCE(MAX(sequence), 0) FROM history_ledgers)
	`)
}

// CloneIngestionQ clones underlying db.Session and returns IngestionQ
func (q *Q) CloneIngestionQ() IngestionQ {
	return &Q{q.Clone()}
}

type tableObjectFieldPair struct {
	// name is a table name of history table
	name string
	// objectField is a name of object field in history table which uses
	// the lookup table.
	objectField string
}

// ReapLookupTables removes rows from lookup tables like history_claimable_balances
// which aren't used (orphaned), i.e. history entries for them were reaped.
// This method must be executed inside ingestion transaction. Otherwise it may
// create invalid state in lookup and history tables.
func (q Q) ReapLookupTables(ctx context.Context, offsets map[string]int64) (map[string]int64, error) {
	if q.GetTx() == nil {
		return nil, errors.New("cannot be called outside of an ingestion transaction")
	}

	const batchSize = 10000

	if offsets == nil {
		offsets = make(map[string]int64)
	}

	for table, historyTables := range map[string][]tableObjectFieldPair{
		"history_claimable_balances": {
			{
				name:        "history_operation_claimable_balances",
				objectField: "history_claimable_balance_id",
			},
			{
				name:        "history_transaction_claimable_balances",
				objectField: "history_claimable_balance_id",
			},
		},
		"history_liquidity_pools": {
			{
				name:        "history_operation_liquidity_pools",
				objectField: "history_liquidity_pool_id",
			},
			{
				name:        "history_transaction_liquidity_pools",
				objectField: "history_liquidity_pool_id",
			},
		},
	} {
		query, err := constructReapLookupTablesQuery(table, historyTables, batchSize, offsets[table])
		if err != nil {
			return nil, errors.Wrap(err, "error constructing a query")
		}

		_, err = q.ExecRaw(
			context.WithValue(ctx, &db.QueryTypeContextKey, db.DeleteQueryType),
			query,
		)
		if err != nil {
			return nil, errors.Wrapf(err, "error running query: %s", query)
		}

		offsets[table] += batchSize

		// Check if offset exceeds table size and then reset it
		var count int64
		err = q.GetRaw(ctx, &count, fmt.Sprintf("SELECT COUNT(*) FROM %s", table))
		if err != nil {
			return nil, err
		}

		if offsets[table] > count {
			offsets[table] = 0
		}
	}
	return offsets, nil
}

// constructReapLookupTablesQuery creates a query like (using history_claimable_balances
// as an example):
//
// delete from history_claimable_balances where id in
//
//	 (select id from
//	   (select id,
//			(select count(*) from history_operation_claimable_balances
//			 where history_claimable_balance_id = hcb.id) as c1,
//			(select count(*) from history_transaction_claimable_balances
//			 where history_claimable_balance_id = hcb.id) as c2,
//			1 as cx,
//	     from history_claimable_balances hcb order by id limit 100 offset 1000)
//	 as sub where c1 = 0 and c2 = 0 and 1=1);
//
// In short it checks the 100 rows omiting 1000 row of history_claimable_balances
// and counts occurences of each row in corresponding history tables.
// If there are no history rows for a given id, the row in
// history_claimable_balances is removed.
//
// The offset param should be increased before each execution. Given that
// some rows will be removed and some will be added by ingestion it's
// possible that rows will be skipped from deletion. But offset is reset
// when it reaches the table size so eventually all orphaned rows are
// deleted.
func constructReapLookupTablesQuery(table string, historyTables []tableObjectFieldPair, batchSize, offset int64) (string, error) {
	var sb strings.Builder
	var err error
	_, err = fmt.Fprintf(&sb, "delete from %s where id IN (select id from (select id, ", table)
	if err != nil {
		return "", err
	}

	for i, historyTable := range historyTables {
		_, err = fmt.Fprintf(
			&sb,
			`(select count(*) from %s where %s = hcb.id) as c%d, `,
			historyTable.name,
			historyTable.objectField,
			i,
		)
		if err != nil {
			return "", err
		}
	}

	_, err = fmt.Fprintf(&sb, "1 as cx from %s hcb order by id limit %d offset %d) as sub where ", table, batchSize, offset)
	if err != nil {
		return "", err
	}

	for i := range historyTables {
		_, err = fmt.Fprintf(&sb, "c%d = 0 and ", i)
		if err != nil {
			return "", err
		}
	}

	_, err = sb.WriteString("1=1);")
	if err != nil {
		return "", err
	}

	return sb.String(), nil
}

// DeleteRangeAll deletes a range of rows from all history tables between
// `start` and `end` (exclusive).
func (q *Q) DeleteRangeAll(ctx context.Context, start, end int64) error {
	for table, column := range map[string]string{
		"history_effects":                        "history_operation_id",
		"history_ledgers":                        "id",
		"history_operation_claimable_balances":   "history_operation_id",
		"history_operation_participants":         "history_operation_id",
		"history_operation_liquidity_pools":      "history_operation_id",
		"history_operations":                     "id",
		"history_trades":                         "history_operation_id",
		"history_trades_60000":                   "open_ledger_toid",
		"history_transaction_claimable_balances": "history_transaction_id",
		"history_transaction_participants":       "history_transaction_id",
		"history_transaction_liquidity_pools":    "history_transaction_id",
		"history_transactions":                   "id",
	} {
		err := q.DeleteRange(ctx, start, end, table, column)
		if err != nil {
			return errors.Wrapf(err, "Error clearing %s", table)
		}
	}
	return nil
}

// upsertRows builds and executes an upsert query that allows very fast upserts
// to a given table. The final query is of form:
//
// WITH r AS
//
//		(SELECT
//			/* unnestPart */
//			unnest(?::type1[]), /* field1 */
//			unnest(?::type2[]), /* field2 */
//			...
//		)
//	INSERT INTO table (
//		/* insertFieldsPart */
//		field1,
//		field2,
//		...
//	)
//	SELECT * from r
//	ON CONFLICT (conflictField) DO UPDATE SET
//		/* onConflictPart */
//		field1 = excluded.field1,
//		field2 = excluded.field2,
//		...
func (q *Q) upsertRows(ctx context.Context, table string, conflictField string, fields []upsertField) error {
	unnestPart := make([]string, 0, len(fields))
	insertFieldsPart := make([]string, 0, len(fields))
	onConflictPart := make([]string, 0, len(fields))
	pqArrays := make([]interface{}, 0, len(fields))

	for _, field := range fields {
		unnestPart = append(
			unnestPart,
			fmt.Sprintf("unnest(?::%s[]) /* %s */", field.dbType, field.name),
		)
		insertFieldsPart = append(
			insertFieldsPart,
			field.name,
		)
		onConflictPart = append(
			onConflictPart,
			fmt.Sprintf("%s = excluded.%s", field.name, field.name),
		)
		pqArrays = append(
			pqArrays,
			pq.Array(field.objects),
		)
	}

	sql := `
	WITH r AS
		(SELECT ` + strings.Join(unnestPart, ",") + `)
	INSERT INTO ` + table + `
		(` + strings.Join(insertFieldsPart, ",") + `)
	SELECT * from r
	ON CONFLICT (` + conflictField + `) DO UPDATE SET
		` + strings.Join(onConflictPart, ",")

	_, err := q.ExecRaw(
		context.WithValue(ctx, &db.QueryTypeContextKey, db.UpsertQueryType),
		sql,
		pqArrays...,
	)
	return err
}<|MERGE_RESOLUTION|>--- conflicted
+++ resolved
@@ -261,10 +261,7 @@
 	NewTradeBatchInsertBuilder(maxBatchSize int) TradeBatchInsertBuilder
 	RebuildTradeAggregationTimes(ctx context.Context, from, to strtime.Millis, roundingSlippageFilter int) error
 	RebuildTradeAggregationBuckets(ctx context.Context, fromLedger, toLedger uint32, roundingSlippageFilter int) error
-<<<<<<< HEAD
-=======
 	ReapLookupTables(ctx context.Context, offsets map[string]int64) (map[string]int64, error)
->>>>>>> 9d5b5855
 	CreateAssets(ctx context.Context, assets []xdr.Asset, batchSize int) (map[string]Asset, error)
 	QTransactions
 	QTrustLines
@@ -724,15 +721,12 @@
 	TransactionWithoutLedger
 }
 
-<<<<<<< HEAD
-=======
 // Transaction is a row of data from the `history_transactions_filtered_tmp` table
 type TransactionFilteredTmp struct {
 	CreatedAt time.Time `db:"created_at"`
 	TransactionWithoutLedger
 }
 
->>>>>>> 9d5b5855
 func (t *Transaction) HasPreconditions() bool {
 	return !t.TimeBounds.Null ||
 		!t.LedgerBounds.Null ||
