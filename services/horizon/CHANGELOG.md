--- conflicted
+++ resolved
@@ -5,7 +5,9 @@
 
 ## Unreleased
 
-<<<<<<< HEAD
+* Generate Http Status code of 499 for Client Disconnects, should propagate into `horizon_http_requests_duration_seconds_count`
+  metric key with status=499 label. ([4098](horizon_http_requests_duration_seconds_count))
+
 ## v2.12.0
 
 ### Features
@@ -24,12 +26,6 @@
 * Prevent duplicate errors related to liquidity pool tables during repeated reingestion of same range ([4114](https://github.com/stellar/go/pull/4114))
 
 * In the 2.11.0 release there was a bug introduced which made the `horizon db reingest range` command ignore optional parameters like `--parallel-workers`. This bug is now fixed so all optional command line flags are parsed correctly ([4127](https://github.com/stellar/go/pull/4127))
-=======
-### Changes
-* Return inner and outer result codes for fee bump transactions ([4081](https://github.com/stellar/go/pull/4081))
-* Generate Http Status code of 499 for Client Disconnects, should propagate into `horizon_http_requests_duration_seconds_count`
-  metric key with status=499 label. ([4098](horizon_http_requests_duration_seconds_count))
->>>>>>> 01ba901e
 
 ## v2.11.0
 
