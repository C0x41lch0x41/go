name: Horizon

on:
  push:
    branches: [master, lighthorizon]
  pull_request:

jobs:

  integration:
    name: Integration tests
    strategy:
      matrix:
        os: [ubuntu-latest]
        go: [1.18, 1.19]
        pg: [9.6.5]
        ingestion-backend: [db, captive-core, captive-core-remote-storage]
        protocol-version: [18, 19]
    runs-on: ${{ matrix.os }}
    services:
      postgres:
        image: postgres:${{ matrix.pg }}
        env:
          POSTGRES_USER: postgres
          POSTGRES_DB: postgres
          POSTGRES_PASSWORD: postgres
        options: >-
          --health-cmd pg_isready
          --health-interval 10s
          --health-timeout 5s
          --health-retries 5
        ports:
        - 5432:5432
    env:
      HORIZON_INTEGRATION_TESTS_ENABLED: true
      HORIZON_INTEGRATION_TESTS_CORE_MAX_SUPPORTED_PROTOCOL: ${{ matrix.protocol-version }}
      PROTOCOL_19_CORE_DEBIAN_PKG_VERSION: 19.3.0-1006.9ce6dc4e9.focal
      PROTOCOL_19_CORE_DOCKER_IMG: stellar/stellar-core:19.3.0-1006.9ce6dc4e9.focal
      PROTOCOL_18_CORE_DEBIAN_PKG_VERSION: 19.3.0-1006.9ce6dc4e9.focal
      PROTOCOL_18_CORE_DOCKER_IMG: stellar/stellar-core:19.3.0-1006.9ce6dc4e9.focal
      PGHOST: localhost
      PGPORT: 5432
      PGUSER: postgres
      PGPASSWORD: postgres
      PGDATABASE: postgres
    steps:
    - uses: actions/checkout@v3
      with:
        # For pull requests, build and test the PR head not a merge of the PR with the destination.
        ref: ${{ github.event.pull_request.head.sha || github.ref }}
        # We need to full history for git-restore-mtime to know what modification dates to use.
        # Otherwise, the Go test cache will fail (due to the modification time of fixtures changing).
        fetch-depth: '0'

    # In order to debug the integration tests, run 'touch continue' once you connect to the ssh session
    #
    # - name: Setup upterm session
    #  uses: lhotari/action-upterm@d23c2722bdab893785c9fbeae314cbf080645bd7
    #  with:
    #    ## limits ssh access and adds the ssh public key for the user which triggered the workflow
    #    limit-access-to-actor: true
    #    ## limits ssh access and adds the ssh public keys of the listed GitHub users
    #    limit-access-to-users: <yourGithubUser>

    - uses: ./.github/actions/setup-go
      with:
        go-version: ${{ matrix.go }}

    - name: Pull and set Stellar Core image
      shell: bash
      run: |
        docker pull "$PROTOCOL_${{ matrix.protocol-version }}_CORE_DOCKER_IMG"
        echo HORIZON_INTEGRATION_TESTS_DOCKER_IMG="$PROTOCOL_${{ matrix.protocol-version }}_CORE_DOCKER_IMG" >> $GITHUB_ENV

    - if: ${{ startsWith(matrix.ingestion-backend, 'captive-core') }}
      name: Install and enable Captive Core
      run: |
        # Workaround for https://github.com/actions/virtual-environments/issues/5245,
        # libc++1-8 won't be installed if another version is installed (but apt won't give you a helpul
        # message about why the installation fails)
        sudo apt-get remove -y libc++1-10 libc++abi1-10 || true
        
        sudo wget -qO - https://apt.stellar.org/SDF.asc | APT_KEY_DONT_WARN_ON_DANGEROUS_USAGE=true sudo apt-key add -
        sudo bash -c 'echo "deb https://apt.stellar.org focal unstable" > /etc/apt/sources.list.d/SDF-unstable.list'
        sudo apt-get update && sudo apt-get install -y stellar-core="$PROTOCOL_${{ matrix.protocol-version }}_CORE_DEBIAN_PKG_VERSION"
        echo "Using stellar core version $(stellar-core version)"
        echo 'HORIZON_INTEGRATION_TESTS_ENABLE_CAPTIVE_CORE=true' >> $GITHUB_ENV
        echo 'HORIZON_INTEGRATION_TESTS_CAPTIVE_CORE_BIN=/usr/bin/stellar-core' >> $GITHUB_ENV

    - if: ${{ matrix.ingestion-backend == 'captive-core-remote-storage' }}
      name: Setup Captive Core Remote Storage
      run: echo 'HORIZON_INTEGRATION_TESTS_CAPTIVE_CORE_USE_DB=true' >> $GITHUB_ENV

    - run: go test -race -timeout 25m -v ./services/horizon/internal/integration/...

  verify-range:
    name: Test (and push) verify-range image
    runs-on: ubuntu-latest
    env:
      STELLAR_CORE_VERSION: 19.3.0-1006.9ce6dc4e9.focal
      CAPTIVE_CORE_STORAGE_PATH: /tmp
    steps:
    - uses: actions/checkout@v3
      with:
        # For pull requests, build and test the PR head not a merge of the PR with the destination.
        ref:  ${{ github.event.pull_request.head.sha || github.ref }}

    - name: Build and test the Verify Range Docker image
      run: |
        docker build -f services/horizon/docker/verify-range/Dockerfile -t stellar/horizon-verify-range services/horizon/docker/verify-range/
        # Any range should do for basic testing, this range was chosen pretty early in history so that it only takes a few mins to run
        docker run -e BRANCH=$(git rev-parse HEAD) -e FROM=10000063 -e TO=10000127 stellar/horizon-verify-range

    # Push image
    - if: github.ref == 'refs/heads/master'
      name: Login to DockerHub
      uses: docker/login-action@bb984efc561711aaa26e433c32c3521176eae55b
      with:
        username: ${{ secrets.DOCKERHUB_USERNAME }}
        password: ${{ secrets.DOCKERHUB_TOKEN }}

    - if: github.ref == 'refs/heads/master'
      name: Push to DockerHub
      run: docker push stellar/horizon-verify-range:latest
<<<<<<< HEAD

  ledgerexporter:
    name: Test (and push) ledgerexporter image
=======
  horizon-light:
    name: Push the horizon light images
>>>>>>> 34c98a36
    runs-on: ubuntu-latest
    steps:
      - uses: actions/checkout@v3
        with:
          # For pull requests, build and test the PR head not a merge of the PR with the destination.
          ref:  ${{ github.event.pull_request.head.sha || github.ref }}
      - name: Build and test Horizon Light images
        # Any range should do for basic testing, this range was chosen pretty early in history so that it only takes a few mins to run
        run: |
          chmod 755 ./exp/lighthorizon/build/build.sh
          ./exp/lighthorizon/build/build.sh ledgerexporter stellar latest false
          docker run -e ARCHIVE_TARGET=file:///ledgerexport-test\
                     -e START=5\
                     -e END=50\
                     -e NETWORK_PASSPHRASE="Test SDF Network ; September 2015"\
                     -e CAPTIVE_CORE_CONFIG="/captive-core-testnet.cfg"\
                     -e HISTORY_ARCHIVE_URLS="https://history.stellar.org/prd/core-testnet/core_testnet_001,https://history.stellar.org/prd/core-testnet/core_testnet_002"\
                     stellar/lighthorizon-ledgerexporter
      # Push images
      - if: github.ref == 'refs/heads/master' || github.ref == 'refs/heads/lighthorizon'
        name: Login to DockerHub
        uses: docker/login-action@bb984efc561711aaa26e433c32c3521176eae55b
        with:
          username: ${{ secrets.DOCKERHUB_USERNAME }}
          password: ${{ secrets.DOCKERHUB_TOKEN }}

      - if: github.ref == 'refs/heads/master' || github.ref == 'refs/heads/lighthorizon'
        name: Push to DockerHub
        run: | 
          chmod 755 ./exp/lighthorizon/build/build.sh
          ./exp/lighthorizon/build/build.sh all stellar latest true        <|MERGE_RESOLUTION|>--- conflicted
+++ resolved
@@ -122,14 +122,8 @@
     - if: github.ref == 'refs/heads/master'
       name: Push to DockerHub
       run: docker push stellar/horizon-verify-range:latest
-<<<<<<< HEAD
-
-  ledgerexporter:
-    name: Test (and push) ledgerexporter image
-=======
   horizon-light:
-    name: Push the horizon light images
->>>>>>> 34c98a36
+    name: Test and Push the horizon light images
     runs-on: ubuntu-latest
     steps:
       - uses: actions/checkout@v3
