package dbtest

import (
	"context"
	"crypto/rand"
	"database/sql"

	"encoding/hex"
	"fmt"
	"os"
	"strconv"
	"strings"
	"testing"

	"github.com/jmoiron/sqlx"
	"github.com/lib/pq"
	"github.com/stellar/go/support/db/sqlutils"
	"github.com/stellar/go/support/errors"
	"github.com/stretchr/testify/require"
)

// DB represents an ephemeral database that starts blank and can be used
// to run tests against.
type DB struct {
	Dialect string
	DSN     string
	RO_DSN  string
	dbName  string
	t       testing.TB
	closer  func()
	closed  bool
}

// randomName returns a new psuedo-random name that is sufficient for naming a
// test database.  In the event that reading from the source of randomness
// fails, a panic will occur.
func randomName() string {
	raw := make([]byte, 6)

	_, err := rand.Read(raw)
	if err != nil {
		err = errors.Wrap(err, "read from rand failed")
		panic(err)
	}

	enc := hex.EncodeToString(raw)

	return fmt.Sprintf("test_%s", enc)
}

// Close closes and deletes the database represented by `db`
func (db *DB) Close() {
	if db.closed {
		return
	}

	db.closer()
	db.closed = true
}

// Load executes all of the statements in the provided sql script against the
// test database, panicking if any fail.  The receiver is returned allowing for
// chain-style calling within your test functions.
func (db *DB) Load(sql string) *DB {
	conn := db.Open()
	defer conn.Close()

	tx, err := conn.Begin()
	require.NoError(db.t, err)

	defer tx.Rollback()

	for i, cmd := range sqlutils.AllStatements(sql) {
		_, err = tx.Exec(cmd)
		require.NoError(db.t, err, "failed execing statement: %d", i)
	}

	err = tx.Commit()
	require.NoError(db.t, err)

	return db
}

// Open opens a sqlx connection to the db.
func (db *DB) Open() *sqlx.DB {
	conn, err := sqlx.Open(db.Dialect, db.DSN)
	require.NoError(db.t, err)

	return conn
}

func (db *DB) Version() (major int) {
	conn := db.Open()
	defer conn.Close()

	versionFull := ""
	err := conn.Get(&versionFull, "SHOW server_version")
	require.NoError(db.t, err)

	version := strings.Fields(versionFull)
	parts := strings.Split(version[0], ".")
	major, err = strconv.Atoi(parts[0])
	require.NoError(db.t, err)

	return major
}

func execStatement(t testing.TB, query string, DSN string) {
	db, err := sqlx.Open("postgres", DSN)
	require.NoError(t, err)
	_, err = db.Exec(query)
	require.NoError(t, err)
	require.NoError(t, db.Close())
}

func checkReadOnly(t testing.TB, DSN string) {
	conn, err := sqlx.Open("postgres", DSN)
	require.NoError(t, err)
	defer conn.Close()

	tx, err := conn.BeginTx(context.Background(), &sql.TxOptions{Isolation: sql.LevelSerializable})
	require.NoError(t, err)
	defer tx.Rollback()

	rows, err := tx.Query("SELECT FROM pg_user WHERE  usename = 'user_ro'")
	require.NoError(t, err)

	if !rows.Next() {
		_, err = tx.Exec("CREATE ROLE user_ro WITH LOGIN PASSWORD 'user_ro';")
		require.NoError(t, err)
	}

	err = tx.Commit()
	require.NoError(t, err)
}

// Postgres provisions a new, blank database with a random name on the localhost
// of the running process.  It assumes that you have postgres running on the
// default port, have the command line postgres tools installed, and that the
// current user has access to the server.  It panics on the event of a failure.
func Postgres(t testing.TB) *DB {
	var result DB
	result.dbName = randomName()
	result.Dialect = "postgres"
	result.t = t

	t.Log("Test Database:", result.dbName)

	pgUser := os.Getenv("PGUSER")
	if len(pgUser) == 0 {
		pgUser = "postgres"
	}

	postgresDSN := fmt.Sprintf("postgres://%s@localhost/?sslmode=disable", pgUser)
	result.DSN = fmt.Sprintf("postgres://%s@localhost/%s?sslmode=disable&timezone=UTC", pgUser, result.dbName)
	result.RO_DSN = fmt.Sprintf("postgres://%s:%s@localhost/%s?sslmode=disable&timezone=UTC", "user_ro", "user_ro", result.dbName)

	execStatement(t, fmt.Sprintf("CREATE DATABASE %s;", result.dbName), postgresDSN)
	execStatement(t, fmt.Sprintf("GRANT CONNECT ON DATABASE %s TO PUBLIC;", result.dbName), postgresDSN)
	execStatement(t, "GRANT USAGE ON SCHEMA public TO PUBLIC;", result.DSN)
	execStatement(t, "GRANT SELECT ON ALL TABLES IN SCHEMA public TO PUBLIC;", result.DSN)
	execStatement(t, "ALTER DEFAULT PRIVILEGES IN SCHEMA public GRANT SELECT ON TABLES TO PUBLIC;", result.DSN)

	checkReadOnly(t, postgresDSN)

	result.closer = func() {
		// pg_terminate_backend is a best effort, it does not gaurantee that it can close any lingering connections
		// it sends a quit signal to each remaining connection in the db
<<<<<<< HEAD
		execStatement(t, pgUser, "SELECT pg_terminate_backend(pid) FROM pg_stat_activity WHERE datname = '"+pq.QuoteIdentifier(result.dbName)+"';")
		execStatement(t, pgUser, "DROP DATABASE "+pq.QuoteIdentifier(result.dbName))
=======
		execStatement(t, "SELECT pg_terminate_backend(pid) FROM pg_stat_activity WHERE datname = '"+pq.QuoteIdentifier(result.dbName)+"';", postgresDSN)
		execStatement(t, "DROP DATABASE "+pq.QuoteIdentifier(result.dbName), postgresDSN)
>>>>>>> 9d5b5855
	}

	return &result
}<|MERGE_RESOLUTION|>--- conflicted
+++ resolved
@@ -166,13 +166,8 @@
 	result.closer = func() {
 		// pg_terminate_backend is a best effort, it does not gaurantee that it can close any lingering connections
 		// it sends a quit signal to each remaining connection in the db
-<<<<<<< HEAD
-		execStatement(t, pgUser, "SELECT pg_terminate_backend(pid) FROM pg_stat_activity WHERE datname = '"+pq.QuoteIdentifier(result.dbName)+"';")
-		execStatement(t, pgUser, "DROP DATABASE "+pq.QuoteIdentifier(result.dbName))
-=======
 		execStatement(t, "SELECT pg_terminate_backend(pid) FROM pg_stat_activity WHERE datname = '"+pq.QuoteIdentifier(result.dbName)+"';", postgresDSN)
 		execStatement(t, "DROP DATABASE "+pq.QuoteIdentifier(result.dbName), postgresDSN)
->>>>>>> 9d5b5855
 	}
 
 	return &result
