package ledgerbackend

import (
	"context"
	"fmt"
	"os"
	"sync"
	"testing"
	"time"

	"github.com/stellar/go/support/log"

	"github.com/stretchr/testify/assert"
	"github.com/stretchr/testify/require"
)

type mockHash struct {
	sync.Mutex
	t            *testing.T
	expectedPath string
	hashResult   hash
	err          error
	callCount    int
}

func (m *mockHash) setResponse(hashResult hash, err error) {
	m.Lock()
	defer m.Unlock()
	m.hashResult = hashResult
	m.err = err
}

func (m *mockHash) getCallCount() int {
	m.Lock()
	defer m.Unlock()
	return m.callCount
}

func (m *mockHash) hashFile(fp string) (hash, error) {
	m.Lock()
	defer m.Unlock()
	m.callCount++
	assert.Equal(m.t, m.expectedPath, fp)
	return m.hashResult, m.err
}

func createFWFixtures(t *testing.T) (*mockHash, *stellarCoreRunner, *fileWatcher) {
	storagePath, err := os.MkdirTemp("", "captive-core-*")
	require.NoError(t, err)
	defer os.RemoveAll(storagePath)

	ms := &mockHash{
		hashResult:   hash{},
		expectedPath: "/some/path",
		t:            t,
	}

	captiveCoreToml, err := NewCaptiveCoreToml(CaptiveCoreTomlParams{})
	assert.NoError(t, err)

	runner := newStellarCoreRunner(CaptiveCoreConfig{
		BinaryPath:         "/some/path",
		HistoryArchiveURLs: []string{"http://localhost"},
		Log:                log.New(),
		Context:            context.Background(),
		Toml:               captiveCoreToml,
		StoragePath:        storagePath,
<<<<<<< HEAD
	}, stellarCoreRunnerModeOffline)
	assert.NoError(t, err)
=======
	})
>>>>>>> 9d5b5855

	fw, err := newFileWatcherWithOptions(runner, ms.hashFile, time.Millisecond)
	assert.NoError(t, err)
	assert.Equal(t, 1, ms.getCallCount())

	return ms, runner, fw
}

func TestNewFileWatcherError(t *testing.T) {
	storagePath, err := os.MkdirTemp("", "captive-core-*")
	require.NoError(t, err)
	defer os.RemoveAll(storagePath)

	ms := &mockHash{
		hashResult:   hash{},
		expectedPath: "/some/path",
		t:            t,
	}
	ms.setResponse(hash{}, fmt.Errorf("test error"))

	captiveCoreToml, err := NewCaptiveCoreToml(CaptiveCoreTomlParams{})
	assert.NoError(t, err)

	runner := newStellarCoreRunner(CaptiveCoreConfig{
		BinaryPath:         "/some/path",
		HistoryArchiveURLs: []string{"http://localhost"},
		Log:                log.New(),
		Context:            context.Background(),
		Toml:               captiveCoreToml,
		StoragePath:        storagePath,
<<<<<<< HEAD
	}, stellarCoreRunnerModeOffline)
	assert.NoError(t, err)
=======
	})
>>>>>>> 9d5b5855

	_, err = newFileWatcherWithOptions(runner, ms.hashFile, time.Millisecond)
	assert.EqualError(t, err, "could not hash captive core binary: test error")
	assert.Equal(t, 1, ms.getCallCount())
}

func TestFileChanged(t *testing.T) {
	ms, _, fw := createFWFixtures(t)

	assert.False(t, fw.fileChanged())
	assert.False(t, fw.fileChanged())
	assert.Equal(t, 3, ms.getCallCount())

	ms.setResponse(hash{}, fmt.Errorf("test error"))
	assert.False(t, fw.fileChanged())
	assert.Equal(t, 4, ms.getCallCount())

	ms.setResponse(ms.hashResult, nil)
	assert.False(t, fw.fileChanged())
	assert.Equal(t, 5, ms.getCallCount())

	ms.setResponse(hash{1}, nil)
	assert.True(t, fw.fileChanged())
	assert.Equal(t, 6, ms.getCallCount())
}

func TestCloseRunnerBeforeFileWatcherLoop(t *testing.T) {
	_, runner, fw := createFWFixtures(t)

	assert.NoError(t, runner.close())

	// loop should exit almost immediately because the runner is closed
	fw.loop()
}

func TestCloseRunnerDuringFileWatcherLoop(t *testing.T) {
	ms, runner, fw := createFWFixtures(t)
	done := make(chan struct{})
	go func() {
		fw.loop()
		close(done)
	}()

	// fw.loop will repeatedly check if the file has changed by calling hash.
	// This test ensures that closing the runner will exit fw.loop so that the goroutine is not leaked.

	closedRunner := false
	for {
		select {
		case <-done:
			assert.True(t, closedRunner)
			return
		default:
			if ms.getCallCount() > 20 {
				runner.close()
				closedRunner = true
			}
		}
	}
}

func TestFileChangesTriggerRunnerClose(t *testing.T) {
	ms, runner, fw := createFWFixtures(t)
	done := make(chan struct{})
	go func() {
		fw.loop()
		close(done)
	}()

	// fw.loop will repeatedly check if the file has changed by calling hash
	// This test ensures that modifying the file will trigger the closing of the runner.
	modifiedFile := false
	for {
		select {
		case <-done:
			assert.True(t, modifiedFile)
			// the runner is closed if and only if runner.ctx.Err() is non-nil
			assert.Error(t, runner.ctx.Err())
			return
		default:
			if ms.getCallCount() > 20 {
				ms.setResponse(hash{1}, nil)
				modifiedFile = true
			}
		}
	}
}<|MERGE_RESOLUTION|>--- conflicted
+++ resolved
@@ -65,12 +65,7 @@
 		Context:            context.Background(),
 		Toml:               captiveCoreToml,
 		StoragePath:        storagePath,
-<<<<<<< HEAD
-	}, stellarCoreRunnerModeOffline)
-	assert.NoError(t, err)
-=======
 	})
->>>>>>> 9d5b5855
 
 	fw, err := newFileWatcherWithOptions(runner, ms.hashFile, time.Millisecond)
 	assert.NoError(t, err)
@@ -101,12 +96,7 @@
 		Context:            context.Background(),
 		Toml:               captiveCoreToml,
 		StoragePath:        storagePath,
-<<<<<<< HEAD
-	}, stellarCoreRunnerModeOffline)
-	assert.NoError(t, err)
-=======
 	})
->>>>>>> 9d5b5855
 
 	_, err = newFileWatcherWithOptions(runner, ms.hashFile, time.Millisecond)
 	assert.EqualError(t, err, "could not hash captive core binary: test error")
